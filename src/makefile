###################################################################
# Makefile rules:
#
# <default> all: 		makes icar
#			install: 	makes and installs icar in INSTALLDIR
#			clean: 		removes objects and module files
#			allclean: 	makes clean and removes executables
#			cleanall: 	alias for allclean
#			test: 		makes various unit tests (not all work)
#			icar: 		makes the primary model
#			doc: 		make doxygen documentation in docs/html (requires doxygen)
#
# Optional setting:
#	MODE =	fast:		Enables additional optimizations that are likely to break something
# 			profile:	Enables profileing
# 			debug:		Minimal debug options enabled, still optimized
# 			debugomp:	same as debug, but OpenMP is enabled
# 			debugslow:	Optimization curtailed, highly instrumented for debugging
# 			debugompslow: same as debugslow by OpenMP is enabled
#
# Note: adding -jn will parallelize the compile itself over n processors
#
# Example:
#	make clean; make install MODE=debugompslow -j4
#
###################################################################
# Variables that need to be set by the user:
#
# INSTALLDIR : default = ~/bin/
# LIBFFT	 : location of fftw libraries		default = /usr/local/lib
# INCFFT	 : location of fftw headers			default = /usr/local/include
# LIBNETCDF	 : location of netdcdf libraries	default = compiler/machine dependant /usr/local/lib
# INCNETCDF	 : location of netcdf headers		default = compiler/machine dependant /usr/local/include
#
# Dependencies: fftw (v3), netcdf (v4)
#	FFTW is available here: http://www.fftw.org/
#		FFTW is a C library with fortran headers
#	netcdf is available here: http://www.unidata.ucar.edu/software/netcdf/
#		NB Requires the same compiler be used to compile the Fortran interface as is used to compile ICAR

###################################################################
#  Specify where you want the resulting executable installed
###################################################################
ifndef INSTALLDIR
	INSTALLDIR=~/bin/
endif

###################################################################
#	Various compiler specific flags, may need to edit
###################################################################
# It is also recommended that you set :
# LD_RUN_PATH=$LD_RUN_PATH:<your-netcdf-lib-path>:<your-fftw-lib-path>
# in your environment to point to the libraries you will need so the locations will be encoded in the
# compiled binary and you don't need to set LD_LIBRARY_PATH at runtime.

########################################################################################
# These are default parameters, also tries to load from environment variables
# They are overwritten with machine specific options below if known
########################################################################################
RM=/bin/rm
CP=/bin/cp
# doxygen only required to enable "make doc"
DOXYGEN=doxygen

ifndef FC
	FC=gfortran
endif
ifndef F90
	F90=${FC}
endif

ifndef FFTW
	FFTW=/usr/local
endif
FFTW_PATH = ${FFTW}
LIBFFT = -L${FFTW_PATH}/lib -lm -lfftw3
INCFFT = -I${FFTW_PATH}/include

ifndef NETCDF
	NETCDF=/usr/local
endif
NCDF_PATH = ${NETCDF}
LIBNETCDF = -L$(NCDF_PATH)/lib -lnetcdff -lnetcdf
INCNETCDF = -I$(NCDF_PATH)/include

USE_ASSERTIONS:=.false.

ifeq ($(ASSERTIONS),)
  USE_ASSERTIONS:=.true.
endif


########################################################################################
# Try to find the machine information
########################################################################################
NODENAME := $(shell uname -n)

ifeq ($(F90),gfortran-6)
	COMPILER=gnu
endif
ifeq ($(F90),gfortran)
	COMPILER=gnu
endif
ifeq ($(F90),ifort)
	COMPILER=intel
endif
ifeq ($(F90),ftn)
	COMPILER=cray
endif

# get GIT version info
GIT_VERSION := $(shell git describe --long --dirty --all --always | sed -e's/heads\///')

########################################################################################
#
# Once machine specific information is entered and compiler is specified,
# now we can set up compiler specific flags (may be overwritten later if MODE is set)
#
########################################################################################

# GNU fortran
ifeq ($(COMPILER), gnu)
	COMP=-fopenmp -lgomp -O3 -c -ffree-line-length-none -ftree-vectorize -fimplicit-none -funroll-loops -march=native  -fno-protect-parens # -ffast-math #-flto #
	LINK=-fopenmp -lgomp
	PREPROC=-cpp
	MODOUTPUT=-J $(BUILD)
endif
# Intel fortran
ifeq ($(COMPILER), intel)
	COMP=-c -u -qopenmp -liomp5 -O3 -xHost -ftz -fpe0 # -check stack,bounds -fp-stack-check
	LINK= -qopenmp -liomp5
	PREPROC=-fpp
	MODOUTPUT=-module $(BUILD)
endif

# Cray fortran
ifeq ($(COMPILER), cray)
	COMP= -h omp vector2 -O2 -c -eI
	LINK= -fopenmp
	PREPROC= -eZ
	MODOUTPUT= -J $(BUILD) -em
endif


# Various compiling options.  Set the MODE variable with "make MODE=debugslow" etc.
ifeq ($(MODE), debugslow)
	ifeq ($(COMPILER), intel)
		COMP= -debug -debug-parameters all -traceback -ftrapuv -g -fpe0 -c -u -check all -check noarg_temp_created -CB
		LINK=
	endif
	ifeq ($(COMPILER), gnu)
		COMP= -c -g -fbounds-check -fbacktrace -finit-real=nan -ffree-line-length-none
		LINK=
	endif
	ifeq ($(COMPILER), cray)
		COMP=-h noomp -c -g -m 0 -R abcsp
		LINK=-h noomp
		PREPROC=-eZ
		MODOUTPUT=-e m -J $(BUILD)
	endif
endif
ifeq ($(MODE), debug)
	ifeq ($(COMPILER), intel)
		COMP= -debug -c -O2 -u -check all -check noarg_temp_created -traceback -fpe0 -fast-transcendentals -xhost
		LINK=
	endif
	ifeq ($(COMPILER), gnu)
		COMP= -c -O2 -g -fbounds-check -fbacktrace -finit-real=nan -ffree-line-length-none
		LINK=
	endif
	ifeq ($(COMPILER), cray)
		COMP=-O2 -h noomp -c -g
		LINK=-h noomp
		PREPROC=-eZ
		MODOUTPUT=-e m -J $(BUILD)
	endif
endif
ifeq ($(MODE), debugompslow)
	ifeq ($(COMPILER), intel)
		# COMP= -openmp -liomp5 -debug -debug-parameters all -traceback -ftrapuv -g -fpe0 -c -u -check all -check noarg_temp_created -CB
		COMP= -qopenmp -liomp5 -debug -c -u	-fpe0 -traceback -check all -check noarg_temp_created -fp-stack-check
		LINK= -qopenmp -liomp5
	endif
	ifeq ($(COMPILER), gnu)
		COMP= -fopenmp -lgomp -c -g -fbounds-check -fbacktrace -finit-real=nan -ffree-line-length-none
		LINK= -fopenmp -lgomp
	endif
	ifeq ($(COMPILER), cray)
		COMP=-c -g -m 0 -R abcsp
		LINK=
		PREPROC=-eZ
		MODOUTPUT=-e m -J $(BUILD)
	endif
endif
ifeq ($(MODE), debugomp)
	ifeq ($(COMPILER), intel)
		COMP= -qopenmp -liomp5 -debug -c -O3 -u -traceback -fpe0 -ftz -xHost # -fast-transcendentals -check all -check noarg_temp_created -fpe0
		LINK= -qopenmp -liomp5
	endif
	ifeq ($(COMPILER), gnu)
		COMP= -fopenmp -lgomp -c -O1 -g -fbounds-check -fbacktrace -finit-real=nan -ffree-line-length-none
		LINK= -fopenmp -lgomp
	endif
	ifeq ($(COMPILER), cray)
		COMP=-O1 -c -g
		LINK=
		PREPROC=-eZ
		MODOUTPUT=-e m -J $(BUILD)
	endif
endif

PROF=
ifeq ($(MODE), profile)
	ifeq ($(F90), ifort)
		PROF=-pg -debug inline-debug-info -shared-intel
		COMP=-c -u -qopenmp -liomp5 -O3 -xHost -ftz #because -fast includes -static # not available in ifort <13 -align array64byte
	endif
	ifeq ($(F90), gfortran)
		PROF=-g
	endif
endif
ifeq ($(MODE), fast) # WARNING -ipo (included in -fast) takes forever for very little gain, and this may be unstable
	ifeq ($(F90), ifort)
		COMP=-c -u -openmp -liomp5 -fast -ftz #-fast-transcendentals # not available in ifort <13: -align array64byte
	endif
endif

ifeq ($(COMPILER), gnu)
	ifeq ($(CAF_MODE), single)
		CAF_FLAG=-fcoarray=single
	else
		CAF_FLAG=-fcoarray=lib
		F90=caf
	endif
endif
# Intel fortran
ifeq ($(COMPILER), intel)
	ifeq ($(CAF_MODE), single)
		CAF_FLAG=-coarray=single
	else
		CAF_FLAG=-coarray
	endif
endif

ASSERT=-DUSE_ASSERTIONS=$(USE_ASSERTIONS)

###################################################################
###################################################################
#
# Should not need to edit anything below this line
#
###################################################################
###################################################################
# copy required libraries into a directory accessible on compute nodes and set LD_RUN_PATH e.g.
# export LD_RUN_PATH=$LD_RUN_PATH:/path/to/netcdf/libraries/lib:/path/to/fftw/libraries/lib
LFLAGS=$(LINK) $(PROF) $(CAF_FLAG) $(LIBNETCDF) $(LIBFFT)
FFLAGS=$(COMP) $(PROF) $(CAF_FLAG) $(PREPROC) $(INCNETCDF) $(INCFFT) $(MODOUTPUT) $(ASSERT)

$(info $$NODENAME    = ${NODENAME})
$(info $$FC          = ${F90})
$(info $$FFTW_PATH   = ${FFTW_PATH})
$(info $$NCDF_PATH   = ${NCDF_PATH})
$(info $$GIT_VERSION = ${GIT_VERSION})
$(info $$COMP        = ${COMP})
$(info $$LINK        = ${LINK})
$(info $$MODE        = ${MODE})


# Model directories
BUILD=build/
PHYS=physics/
IO=io/
MAIN=main/
UTIL=utilities/
CONST=constants/
OBJECTS=objects/
TESTS=tests/


OBJS=	$(BUILD)driver.o            \
		$(BUILD)init.o				\
		$(BUILD)time_step.o			\
		$(BUILD)icar_constants.o	\
		$(BUILD)model_tracking.o	\
		$(BUILD)string.o        	\
		$(BUILD)time_delta_obj.o	\
		$(BUILD)time_obj.o      	\
		$(BUILD)opt_types.o			\
		$(BUILD)time_io.o       	\
		$(BUILD)options_h.o			\
		$(BUILD)options_obj.o   	\
		$(BUILD)meta_data_h.o		\
		$(BUILD)meta_data_obj.o 	\
		$(BUILD)variable_h.o		\
		$(BUILD)variable_obj.o  	\
		$(BUILD)variable_dict_h.o	\
		$(BUILD)variable_dict_obj.o	\
		$(BUILD)grid_h.o			\
		$(BUILD)grid_obj.o			\
		$(BUILD)exchangeable_h.o	\
		$(BUILD)exchangeable_obj.o	\
		$(BUILD)domain_h.o			\
		$(BUILD)domain_obj.o		\
		$(BUILD)boundary_h.o		\
		$(BUILD)boundary_obj.o		\
		$(BUILD)assertions.o		\
		$(BUILD)atm_utilities.o		\
		$(BUILD)co_utilities.o		\
		$(BUILD)default_output_metadata.o\
		$(BUILD)output_h.o			\
		$(BUILD)output_obj.o		\
		$(BUILD)wind.o				\
		$(BUILD)mp_driver.o			\
		$(BUILD)mp_simple.o			\
		$(BUILD)mp_thompson_aer.o	\
		$(BUILD)advection_driver.o	\
		$(BUILD)advect.o			\
		$(BUILD)geo_reader.o		\
		$(BUILD)io_routines.o		\
		$(BUILD)data_structures.o	\
		$(BUILD)vinterp.o			\
		$(BUILD)array_utilities.o


TEST_EXECUTABLES= 	fftshift_test			\
	  				calendar_test			\
	  				fftw_test				\
					point_in_on_test		\
	  				array_util_test 		\
<<<<<<< HEAD
					variable_dict_test\
					caf_init_test			\
=======
					variable_dict_test		\
					caf_options_test 		\
					caf_init_test 			\
>>>>>>> ccf0eb98
					caf_domain_init_test	\
					caf_bcast_test			\
					caf_write_domain_test	\
					caf_options_test		\
					caf_boundary_test		\
					caf_boundary_init_test	\
					caf_init-write_test

# Pre-Coarray Tests that we may want to re-implement
# mpdata_test			\	(should be easy)
# blocking_test			\	(may be easy once linear winds is re-implemented)


###################################################################
#	User facing rules
###################################################################

icar:${OBJS}
	${F90} -o icar ${OBJS} ${LFLAGS}

all:icar test

install:icar
	${CP} icar ${INSTALLDIR}

clean:
	${RM} $(BUILD)*.o $(BUILD)*.mod *.lst docs/doxygen_sqlite3.db 2>/dev/null ||:

allclean:cleanall

cleanall: clean
	${RM} icar $(TEST_EXECUTABLES) 2>/dev/null ||:

test: $(TEST_EXECUTABLES)

caf_tests:	caf_options_test 		\
			caf_init_test 			\
			caf_domain_init_test	\
			caf_bcast_test			\
			caf_write_domain_test	\
			caf_options_test		\
			caf_boundary_test		\
			caf_boundary_init_test	\
			caf_init-write_test

doc:
	doxygen docs/doxygenConfig

###################################################################
#	test cases
###################################################################
fftw_test: $(BUILD)test_fftw.o
	${F90} $^ -o $@ ${LFLAGS}

fftshift_test: $(BUILD)test_fftshift.o $(BUILD)fftshift.o
	${F90} $^ -o $@ ${LFLAGS}

calendar_test: $(BUILD)test_calendar.o $(BUILD)time.o
	${F90} $^ -o $@ ${LFLAGS}

mpdata_test: $(BUILD)test_mpdata.o $(BUILD)adv_mpdata.o
	${F90} $^ -o $@ ${LFLAGS}

point_in_on_test: $(BUILD)test_point_in_on.o $(BUILD)geo_reader.o $(BUILD)data_structures.o
	${F90} $^ -o $@ ${LFLAGS}

blocking_test: $(BUILD)test_blocking.o $(BUILD)io_routines.o $(BUILD)winds_blocking.o \
				$(BUILD)linear_winds.o $(BUILD)fftshift.o $(BUILD)string.o 		      \
				$(BUILD)lt_lut_io.o $(BUILD)atm_utilities.o $(BUILD)array_utilities.o
	${F90} $^ -o $@ ${LFLAGS}

array_util_test: $(BUILD)test_array_utilities.o $(BUILD)array_utilities.o
	${F90} $^ -o $@ ${LFLAGS}

<<<<<<< HEAD
variable_dict_test: $(BUILD)test_variable_dict.o 	$(BUILD)co_utilities.o						\
=======
variable_dict_test: $(BUILD)test_variable_dict.o $(BUILD)co_utilities.o	 	\
>>>>>>> ccf0eb98
					$(BUILD)variable_dict_h.o	$(BUILD)variable_dict_obj.o	\
					$(BUILD)variable_h.o		$(BUILD)variable_obj.o		\
					$(BUILD)grid_h.o			$(BUILD)grid_obj.o			\
					$(BUILD)meta_data_h.o 		$(BUILD)meta_data_obj.o 	\
					$(BUILD)icar_constants.o	$(BUILD)assertions.o
	${F90} $^ -o $@ ${LFLAGS}



caf_options_test: $(BUILD)test_caf_options.o				  	\
				$(BUILD)options_h.o      $(BUILD)options_obj.o	\
				$(BUILD)icar_constants.o $(BUILD)string.o     	\
				$(BUILD)io_routines.o    $(BUILD)time_io.o  	\
				$(BUILD)time_delta_obj.o $(BUILD)time_obj.o 	\
				$(BUILD)model_tracking.o $(BUILD)opt_types.o	\
				$(BUILD)co_utilities.o   $(BUILD)default_output_metadata.o \
				$(BUILD)mp_driver.o      $(BUILD)mp_simple.o	\
				$(BUILD)mp_thompson_aer.o							\
				$(BUILD)advection_driver.o						\
				$(BUILD)advect.o
	${F90} $^ -o $@ ${LFLAGS}

caf_output_test: $(BUILD)test_caf_output.o						\
				$(BUILD)output_h.o		$(BUILD)output_obj.o	\
				$(BUILD)variable_h.o 	$(BUILD)variable_obj.o  \
				$(BUILD)grid_h.o 		$(BUILD)grid_obj.o  	\
				$(BUILD)meta_data_h.o 	$(BUILD)meta_data_obj.o \
				$(BUILD)time_delta_obj.o $(BUILD)time_obj.o     \
				$(BUILD)icar_constants.o $(BUILD)io_routines.o  \
				$(BUILD)assertions.o	$(BUILD)default_output_metadata.o
	${F90} $^ -o $@ ${LFLAGS}

caf_write_domain_test: $(BUILD)test_caf_write_domain.o					\
	 				$(BUILD)domain_h.o		 $(BUILD)domain_obj.o		\
					$(BUILD)boundary_h.o	 $(BUILD)boundary_obj.o		\
					$(BUILD)options_h.o		 $(BUILD)options_obj.o		\
					$(BUILD)opt_types.o      $(BUILD)time_io.o          \
					$(BUILD)grid_h.o		 $(BUILD)grid_obj.o			\
					$(BUILD)output_h.o		 $(BUILD)output_obj.o		\
					$(BUILD)meta_data_h.o    $(BUILD)meta_data_obj.o	\
					$(BUILD)variable_h.o	 $(BUILD)variable_obj.o		\
					$(BUILD)variable_dict_h.o $(BUILD)variable_dict_obj.o	\
					$(BUILD)time_delta_obj.o $(BUILD)time_obj.o    		\
					$(BUILD)exchangeable_h.o $(BUILD)exchangeable_obj.o \
					$(BUILD)icar_constants.o $(BUILD)io_routines.o		\
					$(BUILD)model_tracking.o $(BUILD)string.o           \
					$(BUILD)assertions.o	 $(BUILD)atm_utilities.o    \
					$(BUILD)co_utilities.o   $(BUILD)default_output_metadata.o\
					$(BUILD)mp_driver.o      $(BUILD)mp_simple.o		\
					$(BUILD)mp_thompson_aer.o							\
					$(BUILD)advection_driver.o							\
					$(BUILD)advect.o		$(BUILD)data_structures.o	\
					$(BUILD)geo_reader.o	$(BUILD)array_utilities.o	\
					$(BUILD)vinterp.o
	${F90} $^ -o $@ ${LFLAGS}

caf_no_forcing_test: $(BUILD)test_caf_no_forcing.o							\
	 				$(BUILD)domain_h.o		 $(BUILD)domain_obj.o		\
					$(BUILD)boundary_h.o	 $(BUILD)boundary_obj.o		\
					$(BUILD)options_h.o		 $(BUILD)options_obj.o		\
					$(BUILD)opt_types.o      $(BUILD)time_io.o          \
					$(BUILD)grid_h.o		 $(BUILD)grid_obj.o			\
					$(BUILD)output_h.o		 $(BUILD)output_obj.o		\
					$(BUILD)meta_data_h.o    $(BUILD)meta_data_obj.o	\
					$(BUILD)variable_h.o	 $(BUILD)variable_obj.o		\
					$(BUILD)variable_dict_h.o $(BUILD)variable_dict_obj.o	\
					$(BUILD)time_delta_obj.o $(BUILD)time_obj.o    		\
					$(BUILD)exchangeable_h.o $(BUILD)exchangeable_obj.o \
					$(BUILD)icar_constants.o $(BUILD)io_routines.o		\
					$(BUILD)model_tracking.o $(BUILD)string.o           \
					$(BUILD)assertions.o	 $(BUILD)atm_utilities.o    \
					$(BUILD)co_utilities.o   $(BUILD)default_output_metadata.o \
					$(BUILD)mp_driver.o      $(BUILD)mp_simple.o		\
					$(BUILD)mp_thompson_aer.o							\
					$(BUILD)advection_driver.o $(BUILD)geo_reader.o		\
					$(BUILD)advect.o		 $(BUILD)data_structures.o	\
					$(BUILD)vinterp.o		 $(BUILD)array_utilities.o
	${F90} $^ -o $@ ${LFLAGS}

caf_domain_init_test: $(BUILD)test_caf_domain_init.o                \
				$(BUILD)icar_constants.o $(BUILD)io_routines.o      \
				$(BUILD)model_tracking.o $(BUILD)string.o           \
				$(BUILD)time_delta_obj.o $(BUILD)time_obj.o         \
				$(BUILD)opt_types.o      $(BUILD)time_io.o          \
				$(BUILD)options_h.o      $(BUILD)options_obj.o      \
				$(BUILD)meta_data_h.o    $(BUILD)meta_data_obj.o    \
				$(BUILD)variable_h.o     $(BUILD)variable_obj.o     \
				$(BUILD)variable_dict_h.o $(BUILD)variable_dict_obj.o	\
				$(BUILD)grid_h.o         $(BUILD)grid_obj.o         \
				$(BUILD)exchangeable_h.o $(BUILD)exchangeable_obj.o \
				$(BUILD)domain_h.o       $(BUILD)domain_obj.o		\
				$(BUILD)boundary_h.o	 $(BUILD)boundary_obj.o		\
				$(BUILD)assertions.o	 $(BUILD)atm_utilities.o    \
				$(BUILD)co_utilities.o   $(BUILD)default_output_metadata.o \
				$(BUILD)mp_driver.o      $(BUILD)mp_simple.o		\
				$(BUILD)mp_thompson_aer.o							\
				$(BUILD)advection_driver.o							\
				$(BUILD)advect.o									\
				$(BUILD)io_routines.o	 $(BUILD)data_structures.o	\
				$(BUILD)geo_reader.o	 $(BUILD)array_utilities.o	\
				$(BUILD)vinterp.o
	${F90} $^ -o $@ ${LFLAGS}

caf_init_test: $(BUILD)test_caf_init.o                              \
				$(BUILD)icar_constants.o $(BUILD)io_routines.o      \
				$(BUILD)model_tracking.o $(BUILD)string.o           \
				$(BUILD)time_delta_obj.o $(BUILD)time_obj.o         \
				$(BUILD)opt_types.o      $(BUILD)time_io.o          \
				$(BUILD)options_h.o      $(BUILD)options_obj.o      \
				$(BUILD)meta_data_h.o    $(BUILD)meta_data_obj.o    \
				$(BUILD)variable_h.o     $(BUILD)variable_obj.o     \
				$(BUILD)variable_dict_h.o $(BUILD)variable_dict_obj.o	\
				$(BUILD)grid_h.o         $(BUILD)grid_obj.o         \
				$(BUILD)exchangeable_h.o $(BUILD)exchangeable_obj.o \
				$(BUILD)domain_h.o       $(BUILD)domain_obj.o		\
				$(BUILD)boundary_h.o	 $(BUILD)boundary_obj.o		\
				$(BUILD)assertions.o	 $(BUILD)atm_utilities.o    \
				$(BUILD)co_utilities.o   $(BUILD)default_output_metadata.o \
				$(BUILD)mp_driver.o      $(BUILD)mp_simple.o		\
				$(BUILD)mp_thompson_aer.o							\
				$(BUILD)advection_driver.o							\
				$(BUILD)advect.o		 $(BUILD)geo_reader.o		\
				$(BUILD)io_routines.o	 $(BUILD)data_structures.o	\
				$(BUILD)vinterp.o		 $(BUILD)array_utilities.o
	${F90} $^ -o $@ ${LFLAGS}

caf_init-write_test: $(BUILD)test_caf_init-write.o                  \
				$(BUILD)icar_constants.o $(BUILD)io_routines.o      \
				$(BUILD)model_tracking.o $(BUILD)string.o           \
				$(BUILD)time_delta_obj.o $(BUILD)time_obj.o         \
				$(BUILD)opt_types.o      $(BUILD)time_io.o          \
				$(BUILD)options_h.o      $(BUILD)options_obj.o      \
				$(BUILD)meta_data_h.o    $(BUILD)meta_data_obj.o    \
				$(BUILD)variable_h.o     $(BUILD)variable_obj.o     \
				$(BUILD)variable_dict_h.o $(BUILD)variable_dict_obj.o	\
				$(BUILD)grid_h.o         $(BUILD)grid_obj.o         \
				$(BUILD)exchangeable_h.o $(BUILD)exchangeable_obj.o \
				$(BUILD)domain_h.o       $(BUILD)domain_obj.o		\
				$(BUILD)boundary_h.o	 $(BUILD)boundary_obj.o		\
				$(BUILD)assertions.o	 $(BUILD)atm_utilities.o    \
				$(BUILD)co_utilities.o   $(BUILD)default_output_metadata.o \
				$(BUILD)output_h.o		 $(BUILD)output_obj.o		\
				$(BUILD)mp_driver.o      $(BUILD)mp_simple.o		\
				$(BUILD)mp_thompson_aer.o							\
				$(BUILD)advection_driver.o							\
				$(BUILD)advect.o		 $(BUILD)geo_reader.o		\
				$(BUILD)io_routines.o	 $(BUILD)data_structures.o	\
				$(BUILD)vinterp.o		 $(BUILD)array_utilities.o
	${F90} $^ -o $@ ${LFLAGS}

caf_bcast_test: $(BUILD)test_caf_bcast.o	\
				$(BUILD)co_utilities.o
	${F90} $^ -o $@ ${LFLAGS}

caf_boundary_test: $(BUILD)test_caf_boundary.o						\
				$(BUILD)icar_constants.o $(BUILD)io_routines.o      \
				$(BUILD)model_tracking.o $(BUILD)string.o           \
				$(BUILD)time_delta_obj.o $(BUILD)time_obj.o         \
				$(BUILD)opt_types.o      $(BUILD)time_io.o          \
				$(BUILD)options_h.o      $(BUILD)options_obj.o      \
				$(BUILD)meta_data_h.o    $(BUILD)meta_data_obj.o    \
				$(BUILD)variable_h.o     $(BUILD)variable_obj.o     \
				$(BUILD)variable_dict_h.o $(BUILD)variable_dict_obj.o\
				$(BUILD)grid_h.o         $(BUILD)grid_obj.o         \
				$(BUILD)exchangeable_h.o $(BUILD)exchangeable_obj.o \
				$(BUILD)boundary_h.o     $(BUILD)boundary_obj.o		\
				$(BUILD)assertions.o	 $(BUILD)atm_utilities.o    \
				$(BUILD)co_utilities.o   $(BUILD)default_output_metadata.o \
				$(BUILD)mp_driver.o      $(BUILD)mp_simple.o		\
				$(BUILD)mp_thompson_aer.o							\
				$(BUILD)advection_driver.o							\
				$(BUILD)advect.o		 $(BUILD)geo_reader.o		\
				$(BUILD)io_routines.o	 $(BUILD)data_structures.o	\
				$(BUILD)vinterp.o 		 $(BUILD)array_utilities.o
	${F90} $^ -o $@ ${LFLAGS}

caf_boundary_init_test: $(BUILD)test_caf_boundary_init.o				    \
				$(BUILD)icar_constants.o $(BUILD)io_routines.o      \
				$(BUILD)model_tracking.o $(BUILD)string.o           \
				$(BUILD)time_delta_obj.o $(BUILD)time_obj.o         \
				$(BUILD)opt_types.o      $(BUILD)time_io.o          \
				$(BUILD)options_h.o      $(BUILD)options_obj.o      \
				$(BUILD)meta_data_h.o    $(BUILD)meta_data_obj.o    \
				$(BUILD)variable_h.o     $(BUILD)variable_obj.o     \
				$(BUILD)variable_dict_h.o $(BUILD)variable_dict_obj.o\
				$(BUILD)grid_h.o         $(BUILD)grid_obj.o         \
				$(BUILD)exchangeable_h.o $(BUILD)exchangeable_obj.o \
				$(BUILD)boundary_h.o     $(BUILD)boundary_obj.o		\
				$(BUILD)assertions.o	 $(BUILD)atm_utilities.o    \
				$(BUILD)co_utilities.o   $(BUILD)default_output_metadata.o \
				$(BUILD)mp_driver.o      $(BUILD)mp_simple.o		\
				$(BUILD)mp_thompson_aer.o							\
				$(BUILD)advection_driver.o							\
				$(BUILD)advect.o		 $(BUILD)geo_reader.o		\
				$(BUILD)io_routines.o	 $(BUILD)data_structures.o	\
				$(BUILD)vinterp.o 		 $(BUILD)array_utilities.o
	${F90} $^ -o $@ ${LFLAGS}



###################################################################
#	Generic compilation rules
###################################################################

$(BUILD)%.o: $(UTIL)%.f90
	${F90} ${FFLAGS} $< -o $@

$(BUILD)%.o: $(CONST)%.f90
	${F90} ${FFLAGS} $< -o $@

$(BUILD)%.o: $(IO)%.f90
	${F90} ${FFLAGS} $< -o $@

$(BUILD)%.o: $(OBJECTS)%.f90
	${F90} ${FFLAGS} $< -o $@

$(BUILD)%.o: $(PHYS)%.f90
	${F90} ${FFLAGS} $< -o $@


$(BUILD)%.o: $(TESTS)%.f90
	${F90} ${FFLAGS} $< -o $@

$(BUILD)%.o: $(MAIN)%.f90
	${F90} ${FFLAGS} $< -o $@


###################################################################
#	driver code for original version of ICAR
###################################################################

$(BUILD)driver.o:$(MAIN)driver.f90 $(BUILD)time_step.o $(BUILD)domain_h.o \
					$(BUILD)output_h.o $(BUILD)boundary_h.o $(BUILD)init.o $(BUILD)options_h.o

###################################################################
#	Options Object
###################################################################
$(BUILD)opt_types.o: $(OBJECTS)opt_types.f90 $(BUILD)icar_constants.o $(BUILD)time_obj.o $(BUILD)time_delta_obj.o

$(BUILD)options_h.o: $(OBJECTS)options_h.f90 $(BUILD)icar_constants.o $(BUILD)opt_types.o

$(BUILD)options_obj.o: $(OBJECTS)options_obj.f90 $(BUILD)options_h.o $(BUILD)time_obj.o		\
						$(BUILD)time_delta_obj.o $(BUILD)io_routines.o $(BUILD)opt_types.o	\
						$(BUILD)time_io.o $(BUILD)string.o $(BUILD)model_tracking.o			\
						$(BUILD)mp_driver.o $(BUILD)advection_driver.o

###################################################################
#	Primary Data Objects
###################################################################

$(BUILD)meta_data_obj.o: $(OBJECTS)meta_data_obj.f90 $(BUILD)meta_data_h.o

$(BUILD)meta_data_h.o: $(OBJECTS)meta_data_h.f90 $(BUILD)icar_constants.o

$(BUILD)variable_obj.o: $(OBJECTS)variable_obj.f90 $(BUILD)variable_h.o $(BUILD)co_utilities.o

$(BUILD)variable_h.o: $(OBJECTS)variable_h.f90 $(BUILD)meta_data_h.o $(BUILD)icar_constants.o $(BUILD)grid_h.o

$(BUILD)variable_dict_h.o: $(OBJECTS)variable_dict_h.f90 $(BUILD)variable_h.o $(BUILD)icar_constants.o

$(BUILD)variable_dict_obj.o: $(OBJECTS)variable_dict_obj.f90 $(BUILD)variable_dict_h.o

$(BUILD)grid_obj.o: $(OBJECTS)grid_obj.f90 $(BUILD)grid_h.o

$(BUILD)grid_h.o: $(OBJECTS)grid_h.f90 $(BUILD)icar_constants.o $(BUILD)assertions.o $(BUILD)assertions.o

$(BUILD)exchangeable_obj.o: $(OBJECTS)exchangeable_obj.f90 $(BUILD)exchangeable_h.o $(BUILD)assertions.o

$(BUILD)exchangeable_h.o: $(OBJECTS)exchangeable_h.f90 $(BUILD)grid_h.o $(BUILD)variable_h.o

$(BUILD)default_output_metadata.o: $(IO)default_output_metadata.f90 $(BUILD)icar_constants.o $(BUILD)variable_h.o $(BUILD)meta_data_h.o

$(BUILD)output_h.o: $(IO)output_h.f90 $(BUILD)icar_constants.o $(BUILD)variable_h.o $(BUILD)grid_h.o $(BUILD)meta_data_h.o $(BUILD)domain_h.o

$(BUILD)output_obj.o: $(IO)output_obj.f90 $(BUILD)output_h.o $(BUILD)default_output_metadata.o $(BUILD)time_obj.o


$(BUILD)boundary_h.o: $(OBJECTS)boundary_h.f90 $(BUILD)options_h.o				\
					$(BUILD)grid_h.o $(BUILD)meta_data_h.o $(BUILD)time_obj.o 	\
					$(BUILD)data_structures.o $(BUILD)time_delta_obj.o			\
					$(BUILD)variable_dict_h.o

$(BUILD)boundary_obj.o: $(OBJECTS)boundary_obj.f90 $(BUILD)boundary_h.o					\
					$(BUILD)string.o $(BUILD)atm_utilities.o $(BUILD)time_io.o			\
					$(BUILD)io_routines.o $(BUILD)co_utilities.o $(BUILD)geo_reader.o	\
					$(BUILD)vinterp.o $(BUILD)array_utilities.o $(BUILD)icar_constants.o


$(BUILD)domain_h.o: $(OBJECTS)domain_h.f90 $(BUILD)options_h.o $(BUILD)exchangeable_h.o \
					$(BUILD)grid_h.o 	$(BUILD)meta_data_h.o $(BUILD)data_structures.o	\
					$(BUILD)time_obj.o 	$(BUILD)boundary_h.o	 						\
					$(BUILD)time_io.o 	$(BUILD)io_routines.o

$(BUILD)domain_obj.o: $(OBJECTS)domain_obj.f90 $(BUILD)domain_h.o $(BUILD)options_h.o $(BUILD)grid_h.o 	\
					$(BUILD)string.o $(BUILD)mp_driver.o $(BUILD)assertions.o $(BUILD)geo_reader.o 		\
					$(BUILD)atm_utilities.o $(BUILD)io_routines.o $(BUILD)co_utilities.o 				\
					$(BUILD)array_utilities.o $(BUILD)vinterp.o

###################################################################
#	Core initial and boundary condition and time steping
###################################################################

$(BUILD)init.o:$(MAIN)init.f90 $(BUILD)data_structures.o $(BUILD)options_h.o $(BUILD)domain_h.o $(BUILD)boundary_h.o \
	 				$(BUILD)mp_driver.o $(BUILD)advection_driver.o $(BUILD)atm_utilities.o

# $(BUILD)io_routines.o $(BUILD)geo_reader.o $(BUILD)vinterp.o \
# 			 $(BUILD)cu_driver.o $(BUILD)pbl_driver.o $(BUILD)wind.o \
# 			$(BUILD)ra_driver.o $(BUILD)lsm_driver.o
#

# $(BUILD)boundary.o:$(MAIN)boundary.f90 $(BUILD)data_structures.o $(BUILD)io_routines.o $(BUILD)wind.o $(BUILD)geo_reader.o \
# 					$(BUILD)vinterp.o $(BUILD)output.o $(BUILD)linear_winds.o $(BUILD)time_io.o

$(BUILD)time_step.o:$(MAIN)time_step.f90 $(BUILD)data_structures.o $(BUILD)wind.o			\
					$(BUILD)advection_driver.o $(BUILD)mp_driver.o $(BUILD)domain_h.o 		\
					$(BUILD)options_h.o $(BUILD)atm_utilities.o

# $(BUILD)advection_driver.o $(BUILD)ra_driver.o $(BUILD)lsm_driver.o $(BUILD)cu_driver.o \
# $(BUILD)pbl_driver.o $(BUILD)mp_driver.o $(BUILD)boundary.o $(BUILD)debug_utils.o

# $(BUILD)init_options.o:$(MAIN)init_options.f90 $(BUILD)data_structures.o  $(BUILD)io_routines.o \
# 					$(BUILD)model_tracking.o $(BUILD)time.o $(BUILD)time_io.o


###################################################################
#	Utility Routines
###################################################################

# $(BUILD)time.o:$(UTIL)time.f90
# 	${F90} ${FFLAGS} $(UTIL)time.f90 -o $(BUILD)time.o

$(BUILD)co_utilities.o:$(UTIL)co_utilities.f90 $(BUILD)icar_constants.o

$(BUILD)time_delta_obj.o:$(UTIL)time_delta_obj.f90 $(BUILD)icar_constants.o

$(BUILD)time_obj.o:$(UTIL)time_obj.f90 $(BUILD)time_delta_obj.o $(BUILD)co_utilities.o

$(BUILD)time_io.o:$(UTIL)time_io.f90 $(BUILD)time_obj.o $(BUILD)data_structures.o \
					$(BUILD)icar_constants.o $(BUILD)string.o $(BUILD)io_routines.o

$(BUILD)string.o:$(UTIL)string.f90

$(BUILD)array_utilities.o:$(UTIL)array_utilities.f90

$(BUILD)atm_utilities.o:$(UTIL)atm_utilities.f90 $(BUILD)icar_constants.o 	\
					$(BUILD)data_structures.o $(BUILD)options_h.o


###################################################################
#	I/O routines
###################################################################

$(BUILD)output.o:$(IO)output.f90 $(BUILD)data_structures.o $(BUILD)io_routines.o $(BUILD)time.o $(BUILD)string.o
	${F90} ${FFLAGS} ${PREPROC} -DVERSION=\"$(GIT_VERSION)\" $(IO)output.f90 -o $(BUILD)output.o

$(BUILD)io_routines.o:$(IO)io_routines.f90 $(BUILD)data_structures.o

$(BUILD)lt_lut_io.o: $(IO)lt_lut_io.f90 $(BUILD)data_structures.o $(BUILD)io_routines.o $(BUILD)string.o


###################################################################
#	Interpolation Routines
###################################################################

$(BUILD)geo_reader.o:$(UTIL)geo_reader.f90 $(BUILD)data_structures.o

$(BUILD)vinterp.o: $(UTIL)vinterp.f90 $(BUILD)data_structures.o

###################################################################
#	Microphysics code
###################################################################
$(BUILD)mp_driver.o:$(PHYS)mp_driver.f90 $(BUILD)mp_simple.o $(BUILD)mp_thompson_aer.o\
					$(BUILD)data_structures.o $(BUILD)time.o $(BUILD)domain_h.o

# $(BUILD)mp_driver.o:$(PHYS)mp_driver.f90 $(BUILD)mp_thompson.o $(BUILD)mp_simple.o \
# 					$(BUILD)mp_morrison.o $(BUILD)data_structures.o $(BUILD)mp_wsm6.o $(BUILD)time.o
# 	${F90} ${FFLAGS} $(PHYS)mp_driver.f90 -o $(BUILD)mp_driver.o

$(BUILD)mp_morrison.o:$(PHYS)mp_morrison.f90 $(BUILD)data_structures.o

$(BUILD)mp_wsm6.o:$(PHYS)mp_wsm6.f90 $(BUILD)wrf_constants.o

$(BUILD)mp_thompson.o:$(PHYS)mp_thompson.f90 $(BUILD)data_structures.o

$(BUILD)mp_thompson_aer.o:$(PHYS)mp_thompson_aer.f90 $(BUILD)co_utilities.o

$(BUILD)mp_simple.o:$(PHYS)mp_simple.f90 $(BUILD)data_structures.o $(BUILD)options_h.o

###################################################################
#	Convection code
###################################################################
$(BUILD)cu_driver.o:$(PHYS)cu_driver.f90 $(BUILD)cu_tiedtke.o $(BUILD)cu_kf.o $(BUILD)data_structures.o

$(BUILD)cu_tiedtke.o:$(PHYS)cu_tiedtke.f90

$(BUILD)cu_kf.o:$(PHYS)cu_kf.f90

###################################################################
#	Radiation code
###################################################################

$(BUILD)ra_driver.o:$(PHYS)ra_driver.f90 $(BUILD)ra_simple.o $(BUILD)data_structures.o

$(BUILD)ra_simple.o:$(PHYS)ra_simple.f90 $(BUILD)data_structures.o $(BUILD)time.o $(BUILD)atm_utilities.o

###################################################################
#	Surface code
###################################################################
$(BUILD)lsm_driver.o: $(PHYS)lsm_driver.f90 $(BUILD)data_structures.o $(BUILD)lsm_simple.o \
						$(BUILD)lsm_basic.o $(BUILD)lsm_noahdrv.o $(BUILD)lsm_noahlsm.o \
						$(BUILD)water_simple.o

$(BUILD)water_simple.o: $(PHYS)water_simple.f90 $(BUILD)data_structures.o

$(BUILD)lsm_simple.o: $(PHYS)lsm_simple.f90 $(BUILD)data_structures.o

$(BUILD)lsm_basic.o: $(PHYS)lsm_basic.f90 $(BUILD)data_structures.o

$(BUILD)lsm_noahdrv.o: $(PHYS)lsm_noahdrv.f90 $(BUILD)lsm_noahlsm.o

$(BUILD)lsm_noahlsm.o: $(PHYS)lsm_noahlsm.f90


###################################################################
#	Planetary Boundary Layer code
###################################################################
$(BUILD)pbl_driver.o: $(PHYS)pbl_driver.f90 $(BUILD)pbl_simple.o $(BUILD)pbl_ysu.o $(BUILD)data_structures.o
	${F90} ${FFLAGS} $(PHYS)pbl_driver.f90 -o $(BUILD)pbl_driver.o

$(BUILD)pbl_simple.o: $(PHYS)pbl_simple.f90 $(BUILD)data_structures.o
	${F90} ${FFLAGS} $(PHYS)pbl_simple.f90 -o $(BUILD)pbl_simple.o

$(BUILD)pbl_ysu.o: $(PHYS)pbl_ysu.f90
	${F90} ${FFLAGS} $(PHYS)pbl_ysu.f90 -o $(BUILD)pbl_ysu.o


###################################################################
#	Advection related code
###################################################################
$(BUILD)advection_driver.o:$(PHYS)advection_driver.f90 $(BUILD)data_structures.o $(BUILD)advect.o \
							$(BUILD)debug_utils.o $(BUILD)options_h.o $(BUILD)domain_h.o
	${F90} ${FFLAGS} $(PHYS)advection_driver.f90 -o $(BUILD)advection_driver.o

$(BUILD)advect.o:$(PHYS)advect.f90 $(BUILD)data_structures.o $(BUILD)options_h.o $(BUILD)domain_h.o
	${F90} ${FFLAGS} $(PHYS)advect.f90 -o $(BUILD)advect.o

$(BUILD)adv_mpdata.o:$(PHYS)adv_mpdata.f90 $(PHYS)adv_mpdata_FCT_core.f90 $(BUILD)data_structures.o
	${F90} ${FFLAGS} $(PHYS)adv_mpdata.f90 -o $(BUILD)adv_mpdata.o


###################################################################
#	Wind related code
###################################################################
$(BUILD)wind.o:$(PHYS)wind.f90 $(BUILD)data_structures.o \
				$(BUILD)domain_h.o $(BUILD)options_h.o

#########################
# $(BUILD)winds_blocking.o $(BUILD)linear_winds.o
# ${F90} ${FFLAGS} $(PHYS)wind.f90 -o $(BUILD)wind.o
#########################

$(BUILD)linear_winds.o:$(PHYS)linear_winds.f90 $(BUILD)io_routines.o $(BUILD)data_structures.o \
	 				   $(BUILD)fftshift.o $(BUILD)lt_lut_io.o $(BUILD)string.o $(BUILD)fftw.o  \
					   $(BUILD)atm_utilities.o $(BUILD)array_utilities.o
	${F90} ${FFLAGS} $(PHYS)linear_winds.f90 -o $(BUILD)linear_winds.o

$(BUILD)winds_blocking.o:$(PHYS)winds_blocking.f90 $(BUILD)linear_winds.o 	\
	 					$(BUILD)fftshift.o $(BUILD)fftw.o $(BUILD)array_utilities.o \
						$(BUILD)data_structures.o $(BUILD)atm_utilities.o $(BUILD)string.o
	${F90} ${FFLAGS} $(PHYS)winds_blocking.f90 -o $(BUILD)winds_blocking.o

###################################################################
#	FFT code
###################################################################

$(BUILD)fftw.o:$(UTIL)fftw.f90
	${F90} ${FFLAGS} $(UTIL)fftw.f90 -o $(BUILD)fftw.o

$(BUILD)fftshift.o:$(UTIL)fftshift.f90 $(BUILD)fftw.o
	${F90} ${FFLAGS} $(UTIL)fftshift.f90 -o $(BUILD)fftshift.o


###################################################################
#	Generic data structures, used by almost everything
###################################################################
$(BUILD)data_structures.o:$(MAIN)data_structures.f90 $(BUILD)icar_constants.o $(BUILD)time_obj.o
	${F90} ${FFLAGS} $(MAIN)data_structures.f90 -o $(BUILD)data_structures.o

$(BUILD)wrf_constants.o:$(CONST)wrf_constants.f90
	${F90} ${FFLAGS} $(CONST)wrf_constants.f90 -o $(BUILD)wrf_constants.o

$(BUILD)icar_constants.o:$(CONST)icar_constants.f90
	${F90} ${FFLAGS} $(CONST)icar_constants.f90 -o $(BUILD)icar_constants.o

###################################################################
#	Keep track of model versions for user information
###################################################################
$(BUILD)model_tracking.o:$(MAIN)model_tracking.f90
	${F90} ${FFLAGS} $(MAIN)model_tracking.f90 -o $(BUILD)model_tracking.o

$(BUILD)debug_utils.o:$(UTIL)debug_utils.f90 $(BUILD)data_structures.o $(BUILD)string.o
	${F90} ${FFLAGS} $(UTIL)debug_utils.f90 -o $(BUILD)debug_utils.o

###################################################################
#	Unit tests
###################################################################

$(BUILD)test_caf_domain_init.o: $(TESTS)test_caf_domain_init.f90 $(BUILD)domain_h.o $(BUILD)options_h.o

$(BUILD)test_caf_init.o: $(TESTS)test_caf_init.f90 $(BUILD)domain_h.o $(BUILD)options_h.o $(BUILD)boundary_h.o

$(BUILD)test_caf_init-write.o: $(TESTS)test_caf_init-write.f90 $(BUILD)domain_h.o $(BUILD)options_h.o $(BUILD)boundary_h.o $(BUILD)output_h.o

$(BUILD)test_caf_boundary_init.o: $(TESTS)test_caf_boundary_init.f90 $(BUILD)boundary_h.o $(BUILD)options_h.o $(BUILD)variable_h.o

$(BUILD)test_caf_boundary.o: $(TESTS)test_caf_boundary.f90 $(BUILD)domain_h.o $(BUILD)boundary_h.o

$(BUILD)test_caf_write_domain.o: $(TESTS)test_caf_write_domain.f90 $(BUILD)domain_h.o $(BUILD)options_h.o \
							$(BUILD)grid_h.o $(BUILD)output_h.o $(BUILD)atm_utilities.o

$(BUILD)test_caf_no_forcing.o: $(TESTS)test_caf_no_forcing.f90 $(BUILD)domain_h.o $(BUILD)options_h.o \
							$(BUILD)grid_h.o $(BUILD)output_h.o $(BUILD)atm_utilities.o

$(BUILD)test_caf_output.o: $(TESTS)test_caf_output.f90 $(BUILD)output_h.o $(BUILD)variable_h.o  \
							$(BUILD)default_output_metadata.o $(BUILD)icar_constants.o

$(BUILD)test_caf_bcast.o: $(TESTS)test_caf_bcast.f90 $(BUILD)co_utilities.o

$(BUILD)test_variable_dict.o: $(TESTS)test_variable_dict.f90 $(BUILD)grid_h.o \
						$(BUILD)variable_h.o $(BUILD)variable_dict_h.o

$(BUILD)test_caf_options.o: $(TESTS)test_caf_options.f90 $(BUILD)options_h.o

$(BUILD)test_fftw.o: $(TESTS)test_fftw.f90 $(BUILD)fftw.o
	${F90} ${FFLAGS} $(TESTS)test_fftw.f90 -o $(BUILD)test_fftw.o

$(BUILD)test_fftshift.o:$(BUILD)fftshift.o $(TESTS)test_fftshift.f90
	${F90} ${FFLAGS} $(TESTS)test_fftshift.f90 -o $(BUILD)test_fftshift.o

$(BUILD)test_calendar.o:$(BUILD)time.o $(TESTS)test_calendar.f90
	${F90} ${FFLAGS} $(TESTS)test_calendar.f90 -o $(BUILD)test_calendar.o

$(BUILD)test_point_in_on.o:$(BUILD)geo_reader.o $(TESTS)test_point_in_on.f90
	${F90} ${FFLAGS} $(TESTS)test_point_in_on.f90 -o $(BUILD)test_point_in_on.o

$(BUILD)test_mpdata.o:$(BUILD)adv_mpdata.o $(TESTS)test_mpdata.f90
	${F90} ${FFLAGS} $(TESTS)test_mpdata.f90 -o $(BUILD)test_mpdata.o

$(BUILD)test_blocking.o:$(TESTS)test_blocking.f90 $(BUILD)winds_blocking.o $(BUILD)linear_winds.o \
						$(BUILD)data_structures.o $(BUILD)icar_constants.o $(BUILD)io_routines.o
	${F90} ${FFLAGS} $(TESTS)test_blocking.f90 -o $(BUILD)test_blocking.o

$(BUILD)test_array_utilities.o:$(TESTS)test_array_utilities.f90 $(BUILD)array_utilities.o
	${F90} ${FFLAGS} $(TESTS)test_array_utilities.f90 -o $(BUILD)test_array_utilities.o<|MERGE_RESOLUTION|>--- conflicted
+++ resolved
@@ -327,21 +327,17 @@
 	  				fftw_test				\
 					point_in_on_test		\
 	  				array_util_test 		\
-<<<<<<< HEAD
-					variable_dict_test\
-					caf_init_test			\
-=======
 					variable_dict_test		\
 					caf_options_test 		\
 					caf_init_test 			\
->>>>>>> ccf0eb98
 					caf_domain_init_test	\
 					caf_bcast_test			\
 					caf_write_domain_test	\
 					caf_options_test		\
 					caf_boundary_test		\
 					caf_boundary_init_test	\
-					caf_init-write_test
+					caf_init-write_test		\
+					caf_threads_test
 
 # Pre-Coarray Tests that we may want to re-implement
 # mpdata_test			\	(should be easy)
@@ -409,11 +405,7 @@
 array_util_test: $(BUILD)test_array_utilities.o $(BUILD)array_utilities.o
 	${F90} $^ -o $@ ${LFLAGS}
 
-<<<<<<< HEAD
-variable_dict_test: $(BUILD)test_variable_dict.o 	$(BUILD)co_utilities.o						\
-=======
 variable_dict_test: $(BUILD)test_variable_dict.o $(BUILD)co_utilities.o	 	\
->>>>>>> ccf0eb98
 					$(BUILD)variable_dict_h.o	$(BUILD)variable_dict_obj.o	\
 					$(BUILD)variable_h.o		$(BUILD)variable_obj.o		\
 					$(BUILD)grid_h.o			$(BUILD)grid_obj.o			\
@@ -612,8 +604,9 @@
 				$(BUILD)vinterp.o 		 $(BUILD)array_utilities.o
 	${F90} $^ -o $@ ${LFLAGS}
 
-
-
+caf_threads_test: $(BUILD)test_caf_threads.o
+	${F90} $^ -o $@ ${LFLAGS}
+	
 ###################################################################
 #	Generic compilation rules
 ###################################################################
@@ -947,6 +940,8 @@
 
 $(BUILD)test_caf_options.o: $(TESTS)test_caf_options.f90 $(BUILD)options_h.o
 
+$(BUILD)test_caf_threads.o: $(TESTS)test_caf_threads.f90
+
 $(BUILD)test_fftw.o: $(TESTS)test_fftw.f90 $(BUILD)fftw.o
 	${F90} ${FFLAGS} $(TESTS)test_fftw.f90 -o $(BUILD)test_fftw.o
 
