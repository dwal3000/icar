!>----------------------------------------------------------
!! This module provides a wrapper to call various land surface models
!!
!! It sets up variables specific to the LSM to be used including both
!! history variables not currently stored in the domain level data
!! structure, and runtime parameters
!!
!! The main entry point to the code is lsm(domain,options,dt,model_time)
!!
!! <pre>
!! Call tree graph :
!!  lsm_init->[ allocate_noah_data,
!!              external initialization routines]
!!  lsm->[  sat_mr,
!!          calc_exchange_coefficient,
!!          external LSM routines]
!!
!! High level routine descriptions / purpose
!!   lsm_init           - allocates module data and initializes physics package
!!   lsm                - sets up and calls main physics package
!!  calc_exchange_coefficient - calculates surface exchange coefficient (for Noah)
!!  allocate_noah_data  - allocate module level data for Noah LSM
!!  apply_fluxes        - apply LSM fluxes (e.g. sensible and latent heat fluxes) to atmosphere
!!  sat_mr              - calculate saturated mixing ratio (should be moved to )
!!
!! Inputs: domain, options, dt, model_time
!!      domain,options  = as defined in data_structures
!!      dt              = time step (seconds)
!!      model_time      = time since beginning date (seconds)
!! </pre>
!!
!!  @author
!!  Ethan Gutmann (gutmann@ucar.edu)
!!
!!----------------------------------------------------------
module land_surface
    use module_sf_noahdrv,   only : lsm_noah, lsm_noah_init
    use module_lsm_basic,    only : lsm_basic
    use module_lsm_simple,   only : lsm_simple, lsm_simple_init
    use module_water_simple, only : water_simple
    use io_routines,         only : io_write3d, io_write2d
    use data_structures

    implicit none

    private
    public :: lsm_init, lsm

    ! Noah LSM required variables.  Some of these should be stored in domain, but tested here for now
    integer :: ids,ide,jds,jde,kds,kde ! Domain dimensions
    integer :: ims,ime,jms,jme,kms,kme ! Local Memory dimensions
    integer :: its,ite,jts,jte,kts,kte ! Processing Tile dimensions

    ! LOTS of variables required by Noah, placed here "temporarily", this may be where some stay.
    ! Keeping them at the module level prevents having to allocate/deallocate every call
    ! also avoids adding LOTS of LSM variables to the main domain datastrucurt
    real,allocatable, dimension(:,:)    :: SMSTAV,SFCRUNOFF,UDRUNOFF,                               &
                                           SNOW,SNOWC,SNOWH, ACSNOW, ACSNOM, SNOALB, QFX,           &
                                           QGH, GSW, ALBEDO, ALBBCK, Z0, XICE, EMISS,               &
                                           EMBCK, QSFC, RAINBL, CHS, CHS2, CQS2, CPM, SR,           &
                                           CHKLOWQ, LAI, QZ0, VEGFRAC, SHDMIN,SHDMAX,SNOTIME,SNOPCX,&
                                           POTEVP,RIB, NOAHRES,FLX4_2D,FVB_2D,FBUR_2D,              &
                                           FGSN_2D, z_atm,lnz_atm_term,Ri,base_exchange_term

    integer,allocatable, dimension(:,:) :: rain_bucket ! used to start the previous time step rain bucket

    logical :: MYJ, FRPCPN,ua_phys,RDLAI2D,USEMONALB
    real,allocatable, dimension(:,:,:)  :: SH2O,SMCREL
    real,allocatable, dimension(:,:)    :: dTemp,lhdQV, windspd
    real,allocatable, dimension(:)      :: Zs,DZs
    real :: XICE_THRESHOLD
    integer,allocatable, dimension(:,:) :: IVGTYP,ISLTYP
    integer :: ITIMESTEP, update_interval, cur_vegmonth

!     real, parameter :: kappa=0.4 ! this should be karman from data_structure
    real, parameter :: freezing_threshold=273.15
    real, parameter :: SMALL_PRESSURE=0.1 !note: 0.1Pa is very small 1e-10 wouldn't affect a single-precision float
    real, parameter :: SMALL_QV=1e-10
    real, parameter :: MAX_EXCHANGE_C = 0.5
    real, parameter :: MIN_EXCHANGE_C = 0.004

    character(len=MAXVARLENGTH) :: MMINLU
    logical :: FNDSOILW,FNDSNOWH,RDMAXALB
    integer :: num_soil_layers,ISURBAN,ISICE,ISWATER
    integer :: exchange_term
    real*8  :: last_model_time

contains

    real function sat_mr(t,p)
    ! Calculate the saturated mixing ratio at a temperature (K), pressure (Pa)
        implicit none
        real,intent(in) :: t,p
        real :: e_s,mr_s,a,b

        ! from http://www.dtic.mil/dtic/tr/fulltext/u2/778316.pdf
        !     Lowe, P.R. and J.M. Ficke., 1974: THE COMPUTATION OF SATURATION VAPOR PRESSURE
        !         Environmental Prediction Research Facility, Technical Paper No. 4-74
        ! which references:
        !     Murray, F. W., 1967: On the computation of saturation vapor pressure.
        !         Journal of Applied Meteorology, Vol. 6, pp. 203-204.
        ! Also notes a 6th order polynomial and look up table as viable options.
        if (t<freezing_threshold) then
            a=21.8745584
            b=7.66
        else
            a=17.2693882
            b=35.86
        endif
        e_s = 610.78* exp(a*(t-273.16)/(t-b)) !(Pa)

        ! alternate formulations
        ! Polynomial:
        ! e_s = ao + t*(a1+t*(a2+t*(a3+t*(a4+t*(a5+a6*t))))) a0-6 defined separately for water and ice
        ! e_s = 611.2*exp(17.67*(t-273.15)/(t-29.65)) ! (Pa)
        ! from : http://www.srh.noaa.gov/images/epz/wxcalc/vaporPressure.pdf
        ! e_s = 611.0*10.0**(7.5*(t-273.15)/(t-35.45))

        ! enforce e_s < air pressure incase we are out on one edge of a polynomial
        ! I'm not sure this should ever be encounted anymore, but left in for now...
        if ((p-e_s)<=0) then
            e_s=p*0.99999
        endif
        ! e_s=min(e_s,p-SMALL_PRESSURE) ! this is harder to cover a reasonable range of pressure in single precision
        !from : http://www.srh.noaa.gov/images/epz/wxcalc/mixingRatio.pdf
        sat_mr=0.6219907*e_s/(p-e_s) !(kg/kg)
    end function sat_mr


    subroutine calc_exchange_coefficient(wind,tskin,airt,exchange_C)
        implicit none
        real, dimension(:,:),intent(inout) :: wind,tskin
        real, dimension(:,:,:),intent(inout) :: airt
        real,dimension(:,:),intent(inout) :: exchange_C

        ! Richardson number
        where(wind==0) wind=1e-10

        Ri = gravity/airt(:,1,:) * (airt(:,1,:)-tskin)*z_atm/(wind**2)

!         print*,"--------------------------------------------------"
!         print*, "Surface Richardson number"
        where(Ri<0)  exchange_C = lnz_atm_term * (1.0-(15.0*Ri)/(1.0+(base_exchange_term * sqrt((-1.0)*Ri))))
        where(Ri>=0) exchange_C = lnz_atm_term * 1.0/((1.0+15.0*Ri)*sqrt(1.0+5.0*Ri))

        where(exchange_C > MAX_EXCHANGE_C) exchange_C=MAX_EXCHANGE_C
        where(exchange_C < MIN_EXCHANGE_C) exchange_C=MIN_EXCHANGE_C
    end subroutine calc_exchange_coefficient

!----- start new surface layer calculations introduced by Patrik Bohlinger -----!
    subroutine calc_MO_sflayer_exch_coeff(wspd,wspd10,z_agl,znt,psim,psim10,psih,psih2m, &
                                          ustar_new,thg,rho,th,exch_m,exch_h,exch_q,th2m, &
                                          q2m,qv,skin_t,skin_t_C,es_weights,es,es_water,es_ice,qsg_sat,psfc)
        implicit none
        integer nx,ny,nz
        real, dimension(:,:),intent(inout) :: wspd,z_agl,znt,psim,psim10,psih,psih2m,ustar_new,thg,skin_t,skin_t_C,es_weights,es,es_water,es_ice,qsg_sat,psfc
        real, dimension(:,:,:),intent(inout) :: rho,th,qv
        real, dimension(:,:),intent(inout) :: exch_m,exch_h,exch_q ! inout
        real, dimension(:,:),intent(inout) :: wspd10, th2m, q2m ! inout
        
        nx = size(z_agl,1)
        ny = size(z_agl,2)
        
        ! compute the dimensionless bulk coefficent for 
        ! momentum, heat and moisture
        exch_m(2:nx-1,2:ny-1) = (karman**2) / (log(z_agl(2:nx-1,2:ny-1) / znt(2:nx-1,2:ny-1)) & 
                                        - psim(2:nx-1,2:ny-1))**2
        exch_h(2:nx-1,2:ny-1) = (karman**2) / ((log(z_agl(2:nx-1,2:ny-1) / znt(2:nx-1,2:ny-1)) &
                                        - psim(2:nx-1,2:ny-1)) * (log(z_agl(2:nx-1,2:ny-1)&
                                        / znt(2:nx-1,2:ny-1)) - psih(2:nx-1,2:ny-1)))
        exch_q(2:nx-1,2:ny-1) = (karman**2) / ((log(z_agl(2:nx-1,2:ny-1) / znt(2:nx-1,2:ny-1)) &
                                        - psim(2:nx-1,2:ny-1)) &
                                        * (log((karman * ustar_new(2:nx-1,2:ny-1)&
                                        * z_agl(2:nx-1,2:ny-1) / XKA) + z_agl(2:nx-1,2:ny-1)/zl) &
                                        - psih(2:nx-1,2:ny-1)))
        ! psim at 10m and psih at 2m required
        wspd10(2:nx-1,2:ny-1)    = wspd(2:nx-1,2:ny-1)*((log(10/znt(2:nx-1,2:ny-1))-psim10(2:nx-1,2:ny-1))&
                                /(log(z_agl(2:nx-1,2:ny-1)/znt(2:nx-1,2:ny-1))-psim(2:nx-1,2:ny-1)))
        ! thg should be properly calculated, right now computed in time_step
        ! using t2m and exner fct pii
        th2m(2:nx-1,2:ny-1)    = thg(2:nx-1,2:ny-1) + (th(2:nx-1,1,2:ny-1) - thg(2:nx-1,2:ny-1)) &
                                * (log(2/znt(2:nx-1,2:ny-1))-psih2m(2:nx-1,2:ny-1)) &
                                / (log(z_agl(2:nx-1,2:ny-1)/znt(2:nx-1,2:ny-1)) &
                                - psih(2:nx-1,2:ny-1))

        !! ----- Compute saturated specific humidity at the ground ----- !
        !! Need input: sfc pressure and skin_t 
        !! Computations based on: Clausius_Clapeyron relation
        !! using the equations given in World Meteorological Organization, 
        !! Guide to Meteorological Instruments and Methods of Observation, 
        !! Appendix 4B, WMO-No. 8 (CIMO Guide), Geneva 2008.
    
        !! Computes saturation vapor pressure for the given temperature
        !! Temperature in Celsius
        skin_t_C(2:nx-1,2:ny-1) = skin_t(2:nx-1,2:ny-1) - SVPT0

        !! Liquid water vapor pressure at saturation [hPa] 
        es_water(2:nx-1,2:ny-1) = 6.112 * exp((17.62*skin_t_C(2:nx-1,2:ny-1))/(skin_t_C(2:nx-1,2:ny-1)+243.12))

        !! Ice water vapor pressure at saturation [hPa] 
        es_ice(2:nx-1,2:ny-1) = 6.112 * exp((22.46*skin_t_C(2:nx-1,2:ny-1))/(skin_t_C(2:nx-1,2:ny-1)+272.62))

        !! Linear weight between water and ice saturation between
        es_weights(2:nx-1,2:ny-1)= (skin_t_C(2:nx-1,2:ny-1) - skin_t_C_low) &
                                 / (skin_t_C_high - skin_t_C_low)
        where(skin_t_C>0.)
            es_weights(2:nx-1,2:ny-1)=1.
        elsewhere(skin_t_C<-20.)
            es_weights(2:nx-1,2:ny-1)=0.
        endwhere

        !! Saturation vapor pressure 
        !! Between temp_C_low and temp_C_high a blended value over ice and water is 
        !! calculated. 
        es(2:nx-1,2:ny-1)=(es_weights(2:nx-1,2:ny-1)*es_water(2:nx-1,2:ny-1))+((1-es_weights(2:nx-1,2:ny-1))*es_ice(2:nx-1,2:ny-1))
        !! hPa --> Pa
        es(2:nx-1,2:ny-1)=es(2:nx-1,2:ny-1)*100
        !!es_unit='Pa';

        !!calculate specific humidity [kg/kg] from water vapor pressure [Pa]
        qsg_sat(2:nx-1,2:ny-1)= (RD/RW)* es(2:nx-1,2:ny-1)/(psfc(2:nx-1,2:ny-1)-es(2:nx-1,2:ny-1))
        !q_unit='kg/kg';
        ! ----- Computation of saturated specific humidity finished ----- !
        
        q2m(2:nx-1,2:ny-1)    = qsg_sat(2:nx-1,2:ny-1) &
                                + (qv(2:nx-1,1,2:ny-1)-qsg_sat(2:nx-1,2:ny-1)) &
                                * (log((karman * ustar_new(2:nx-1,2:ny-1)*2/XKA) &
                                + 2/zl) &
                                - psih2m(2:nx-1,2:ny-1)) &
                                / (log((karman * ustar_new(2:nx-1,2:ny-1)*z_agl(2:nx-1,2:ny-1)/XKA) &
                                + z_agl(2:nx-1,2:ny-1)/zl) &
                                - psih(2:nx-1,2:ny-1))
    end subroutine

    !subroutine calc_revised_MO_sflayer_exch_coeff()
    !    implicit none
    !end subroutine

!----- end new surface layer calculations introduced by Patrik Bohlinger -----!


! eqn A11 in Appendix A.2 of Chen et al 1997 (see below for reference)
    subroutine F2_formula(F2, z_atm, zo, Ri)
        real, dimension(:,:), intent(inout) :: F2, z_atm, zo, Ri

        ! for the stable case from Mahrt (1987)
        where(Ri>=0) F2=exp(-Ri)
        ! for the unstable case from Holtslag and Beljaars (1989)
        where(Ri<0)  F2=(1-(15*Ri)/(1+((70.5*karman**2 * sqrt(-Ri * z_atm/zo))/(lnz_atm_term**2))) )

    end subroutine F2_formula
!From Appendix A.2 in Chen et al 1997
! Impact of Atmospheric Surface-layer Parameterizations in the new Land-surface Scheme of the Ncep Mesoscale ETA Model
! Boundary-Layer Meteorology 85:391-421
    subroutine calc_mahrt_holtslag_exchange_coefficient(wind,tskin,airt,znt, exchange_C)
        implicit none
        real, dimension(:,:),intent(inout) :: wind,tskin
        real, dimension(:,:,:),intent(inout) :: airt
        real,dimension(:,:),intent(inout) :: exchange_C, znt

        ! Richardson number
        where(wind==0) wind=1e-10
        Ri = gravity/airt(:,1,:) * (airt(:,1,:)-tskin)*z_atm/(wind**2)

        call F2_formula(base_exchange_term, z_atm,znt,Ri)

        exchange_C = karman**2 * base_exchange_term / lnz_atm_term**2

        where(exchange_C > MAX_EXCHANGE_C) exchange_C=MAX_EXCHANGE_C
        where(exchange_C < MIN_EXCHANGE_C) exchange_C=MIN_EXCHANGE_C
    end subroutine calc_mahrt_holtslag_exchange_coefficient

    subroutine surface_diagnostics(HFX, QFX, TSK, QSFC, CHS2, CQS2,T2, Q2, PSFC)
        ! taken almost directly / exactly from WRF's module_sf_sfcdiags.F
        implicit none
        REAL, DIMENSION( :,: ), INTENT(IN)    ::  HFX, QFX, TSK, QSFC
        REAL, DIMENSION( :,: ), INTENT(INOUT) ::  Q2, T2
        REAL, DIMENSION( :,: ), INTENT(IN)    ::  PSFC, CHS2, CQS2
        integer :: i,j, nx,ny
        real :: rho

        !$omp parallel default(shared), private(nx,ny,i,j,rho)
        nx=size(HFX,1)
        ny=size(HFX,2)
        !$omp do
        do j=1,ny
            do i=1,nx
                RHO = PSFC(I,J)/(Rd * TSK(I,J))
                if(CQS2(I,J).lt.1.E-3) then
                   Q2(I,J) = QSFC(I,J)
                else
                   Q2(I,J) = QSFC(I,J) - QFX(I,J)/(RHO*CQS2(I,J))
                endif
                if(CHS2(I,J).lt.1.E-3) then
                   T2(I,J) = TSK(I,J)
                else
                   T2(I,J) = TSK(I,J) - HFX(I,J)/(RHO*CP*CHS2(I,J))
                endif
                ! TH2(I,J) = T2(I,J)*(1.E5/PSFC(I,J))**ROVCP
            enddo
        enddo
        !$omp end do
        !$omp end parallel
    end subroutine surface_diagnostics

    subroutine apply_fluxes(domain,dt)
        ! add sensible and latent heat fluxes to the first atm level
        implicit none
        type(domain_type), intent(inout) :: domain
        real, intent(in) :: dt
        integer :: nx,ny
        nx = size(domain%sensible_heat,1)
        ny = size(domain%sensible_heat,2)

        ! convert sensible heat flux to a temperature delta term
        ! (J/(s*m^2) * s / (J/(kg*K)) => kg*K/m^2) ... /((kg/m^3) * m) => K
        dTemp=(domain%sensible_heat(2:nx-1,2:ny-1)*dt/cp)  &
             / (domain%rho(2:nx-1,1,2:ny-1)*domain%dz_inter(2:nx-1,1,2:ny-1))
        ! add temperature delta and convert back to potential temperature
        domain%th(2:nx-1,1,2:ny-1)=domain%th(2:nx-1,1,2:ny-1) + (dTemp / domain%pii(2:nx-1,1,2:ny-1))

        ! convert latent heat flux to a mixing ratio tendancy term
        ! (J/(s*m^2) * s / (J/kg) => kg/m^2) ... / (kg/m^3 * m) => kg/kg
        lhdQV=(domain%latent_heat(2:nx-1,2:ny-1) / LH_vaporization * dt) &
             / (domain%rho(2:nx-1,1,2:ny-1) * domain%dz_inter(2:nx-1,1,2:ny-1))
        ! add water vapor in kg/kg
        domain%qv(2:nx-1,1,2:ny-1)=domain%qv(2:nx-1,1,2:ny-1) + lhdQV

        ! enforce some minimum water vapor content... just in case
        where(domain%qv<SMALL_QV) domain%qv=SMALL_QV

    end subroutine apply_fluxes

    subroutine allocate_noah_data(ime,jme,kme,num_soil_layers)
        implicit none
        integer, intent(in) :: ime,jme,kme,num_soil_layers
        integer :: i

        ITIMESTEP=1

        allocate(SMSTAV(ime,jme))
        SMSTAV=0.5 !average soil moisture available for transp (between SMCWLT and SMCMAX)
        allocate(SFCRUNOFF(ime,jme))
        SFCRUNOFF=0
        allocate(UDRUNOFF(ime,jme))
        UDRUNOFF=0
        allocate(SNOW(ime,jme))
        SNOW=0
        allocate(SNOWC(ime,jme))
        SNOWC=0
        allocate(SNOWH(ime,jme))
        SNOWH=0
        allocate(ACSNOW(ime,jme))
        ACSNOW=0
        allocate(ACSNOM(ime,jme))
        ACSNOM=0
        allocate(SNOALB(ime,jme))
        SNOALB=0.8

        allocate(QGH(ime,jme))
        QGH=0.02 ! saturated mixing ratio at ~20C
        allocate(GSW(ime,jme))
        GSW=0

        allocate(ALBEDO(ime,jme))
        ALBEDO=0.17
        allocate(ALBBCK(ime,jme))
        ALBBCK=0.17 !?
        allocate(XICE(ime,jme))
        XICE=0
        allocate(EMISS(ime,jme))
        EMISS=0.95
        allocate(EMBCK(ime,jme))
        EMBCK=0.95
        allocate(CPM(ime,jme))
        CPM=0
        allocate(SR(ime,jme))
        SR=0
        allocate(CHKLOWQ(ime,jme))
        CHKLOWQ=0
        allocate(LAI(ime,jme))
        LAI=3
        allocate(QZ0(ime,jme))
        QZ0=0 ! used to check for saturation? but only relevant if myj==True

        allocate(FLX4_2D(ime,jme))
        allocate(FVB_2D(ime,jme))
        allocate(FBUR_2D(ime,jme))
        allocate(FGSN_2D(ime,jme))

        allocate(SHDMIN(ime,jme))
        SHDMIN=0
        allocate(SHDMAX(ime,jme))
        SHDMAX=100
        allocate(SNOTIME(ime,jme))
        SNOTIME=0
        allocate(SNOPCX(ime,jme))
        SNOPCX=0
        allocate(POTEVP(ime,jme))
        POTEVP=0
        allocate(SMCREL(ime,num_soil_layers,jme))
        SMCREL=0
        allocate(RIB(ime,jme))
        RIB=0
        allocate(NOAHRES(ime,jme))
        NOAHRES=0
        allocate(VEGFRAC(ime,jme))
        VEGFRAC=50


        XICE_THRESHOLD=1
        RDLAI2D=.false.
        USEMONALB=.false.
        MYJ=.false.
        FRPCPN=.false. ! set this to true and calculate snow ratio to use microphysics based snow/rain partitioning
        ua_phys=.false.

        allocate(SH2O(ime,num_soil_layers,jme))
        SH2O=0.25

        allocate(Zs(num_soil_layers))
        allocate(DZs(num_soil_layers))
        DZs=[0.1,0.3,0.6,1.0]
        Zs(1)=DZs(1)/2
        do i=2,num_soil_layers
            Zs(i)=Zs(i-1) + DZs(i)/2 + DZs(i-1)/2
        end do

    end subroutine allocate_noah_data

    subroutine lsm_init(domain,options)
        implicit none
        type(domain_type), intent(inout) :: domain
        type(options_type),intent(in)    :: options
        integer :: i

        write(*,*) "Initializing LSM"
<<<<<<< HEAD

        exchange_term = 1

=======
        
        if (options%physics%boundarylayer==kPBL_YSU) then
                exchange_term = 3 ! should be "3", added method 3 for nonlocal similarity theory based calculations for the exchange coefficients
        else
                exchange_term = 1
        endif
        
>>>>>>> cc159a6e
        ime=size(domain%th,1)
        jme=size(domain%th,3)

        allocate(dTemp(ime-2,jme-2))
        dTemp=0
        allocate(lhdQV(ime-2,jme-2))
        lhdQV=0
        allocate(Z0(ime,jme))
        Z0=0.01 ! this should get updated by the LSM
        allocate(QSFC(ime,jme))
        QSFC=domain%qv(:,1,:) ! this should get updated by the lsm
        allocate(Ri(ime,jme))
        Ri=0
        allocate(z_atm(ime,jme))
        z_atm=50
        allocate(lnz_atm_term(ime,jme))
        lnz_atm_term=0.1
        allocate(base_exchange_term(ime,jme))
        base_exchange_term=0.01
        allocate(QFX(ime,jme))
        QFX=0
        allocate(windspd(ime,jme))
        windspd=0
        ! NOTE, these fields have probably not been initialized yet...
        ! windspd=sqrt(domain%u10**2+domain%v10**2)
        allocate(CHS(ime,jme))
        CHS=0.01
        allocate(CHS2(ime,jme))
        CHS2=0.01
        allocate(CQS2(ime,jme))
        CQS2=0.01

        allocate(RAINBL(ime,jme))
        RAINBL=domain%rain  ! used to store last time step accumulated precip so that it can be subtracted from the current step
                            ! set to domain%rain incase this is a restart run and rain is non-zero to start
        allocate(rain_bucket(ime,jme))
        rain_bucket=domain%rain_bucket  ! used to store last time step accumulated precip so that it can be subtracted from the current step


        domain%T2m = domain%th(:,1,:) * domain%pii(:,1,:)
        domain%Q2m = domain%qv(:,1,:)

        if (options%physics%landsurface==kLSM_SIMPLE) then
            write(*,*) "    Simple LSM (may not work?)"
            stop "Simple LSM not settup, choose a different LSM options"
            call lsm_simple_init(domain,options)
        endif
        ! Noah Land Surface Model
        if (options%physics%landsurface==kLSM_NOAH) then
            write(*,*) "    Noah LSM"
            ids=1;jds=1;kds=1
            ims=1;jms=1;kms=1
            its=2;jts=2;kts=1

            ide=size(domain%p,1);jde=size(domain%p,3);kde=size(domain%p,2)
            ime=ide;jme=jde;kme=kde
            ite=ide-1;jte=jde-1;kte=kde

            num_soil_layers=4
            FNDSNOWH=.False. ! calculate SNOWH from SNOW
            FNDSOILW=.False. ! calculate SOILW (this parameter is ignored in LSM_NOAH_INIT)
            RDMAXALB=.False.

            ISURBAN = options%lsm_options%urban_category
            ISICE   = options%lsm_options%ice_category
            ISWATER = options%lsm_options%water_category
            MMINLU  = options%lsm_options%LU_Categories !"MODIFIED_IGBP_MODIS_NOAH"

            call allocate_noah_data(ime,jme,kme,num_soil_layers)

            if (options%lsm_options%monthly_vegfrac) then
                VEGFRAC=domain%vegfrac(:,:,domain%current_month)
            else
                VEGFRAC=domain%vegfrac(:,:,1)
            endif
            cur_vegmonth=domain%current_month

            ! save the canopy water in a temporary variable in case this is a restart run because lsm_init resets it to 0
            CQS2=domain%canopy_water
            ! prevents init from failing when processing water poitns that may have "soil_t"=0
            where(domain%soil_t<200) domain%soil_t=200
            where(domain%soil_vwc<0.0001) domain%soil_vwc=0.0001
            call LSM_NOAH_INIT(VEGFRAC,SNOW,SNOWC,SNOWH,domain%canopy_water,domain%soil_t,    &
                                domain%soil_vwc, SFCRUNOFF,UDRUNOFF,ACSNOW,  &
                                ACSNOM,domain%veg_type,domain%soil_type,     &
                                domain%soil_t,                               &
                                domain%soil_vwc,SH2O,ZS,DZS,                 &
                                MMINLU,                                      &
                                SNOALB, FNDSOILW, FNDSNOWH, RDMAXALB,        &
                                num_soil_layers, .False.,                    & ! nlayers, is_restart (can't yet)
                                .True. ,                                     & ! allowed_to_read (e.g. soilparm.tbl)
                                ids,ide, jds,jde, kds,kde,                   &
                                ims,ime, jms,jme, kms,kme,                   &
                                its,ite, jts,jte, kts,kte  )

            domain%canopy_water=CQS2
            CQS2=0.01
            where(domain%veg_type==ISWATER) domain%landmask=kLC_WATER ! ensure VEGTYPE (land cover) and land-sea mask are consistent
        endif

        ! defines the height of the middle of the first model level
        z_atm=domain%z(:,1,:)-domain%terrain
        lnz_atm_term = log((z_atm+Z0)/Z0)
        if (exchange_term==1) then
            base_exchange_term=(75*karman**2 * sqrt((z_atm+Z0)/Z0)) / (lnz_atm_term**2)
            lnz_atm_term=(karman/lnz_atm_term)**2
        endif

        update_interval=options%lsm_options%update_interval
        last_model_time=-999

    end subroutine lsm_init


    subroutine lsm(domain,options,dt,model_time)
        implicit none

        type(domain_type), intent(inout) :: domain
        type(options_type),intent(in)    :: options
        real, intent(in) :: dt
        real ::lsm_dt
        double precision, intent(in) :: model_time
        integer :: nx,ny,i,j

        if (last_model_time==-999) then
            last_model_time=model_time-update_interval
        endif
        nx=size(domain%qv,1)
        ny=size(domain%qv,3)
        if ((model_time-last_model_time)>=update_interval) then
            lsm_dt=model_time-last_model_time
            last_model_time=model_time

            ! exchange coefficients
            windspd=sqrt(domain%u10**2+domain%v10**2)
            if (exchange_term==1) then
                call calc_exchange_coefficient(windspd,domain%skin_t,domain%T,CHS)
                !CHS(2:nx-1,2:ny-1) = CHS(2:nx-1,2:ny-1) * domain%wspd(2:nx-1,2:ny-1)
            elseif (exchange_term==2) then
                call calc_mahrt_holtslag_exchange_coefficient(windspd,domain%skin_t,domain%T,domain%znt,CHS)
            elseif (exchange_term==3) then
                call calc_MO_sflayer_exch_coeff(domain%wspd,domain%wspd10,domain%z_agl,domain%znt,&
                                                domain%psim,domain%psim10,domain%psih,domain%psih2m,&
                                                domain%ustar_new,domain%thg,domain%rho,domain%th,&
                                                domain%exch_m,domain%exch_h,domain%exch_q,domain%th2m,&
                                                domain%q2m,domain%qv,domain%skin_t,domain%skin_t_C,&
                                                domain%es_weights,domain%es,domain%es_water,domain%es_ice,domain%qsg_sat,domain%psfc)
                CHS(2:nx-1,2:ny-1) = domain%exch_h(2:nx-1,2:ny-1) !* domain%wspd(2:nx-1,2:ny-1)
            endif
<<<<<<< HEAD
!             print*, CHS(128,103)

=======
            write(*,*) "CHS: ",MAXVAL(CHS), MINVAL(CHS)
            CHS2=CHS 
            CQS2=CHS
            
>>>>>>> cc159a6e
            ! --------------------------------------------------
            ! First handle the open water surface options
            ! --------------------------------------------------
            ! if (options%physics%watersurface==kWATER_BASIC) then
                ! Note, do nothing because QFX and QSFC are only used for to calculate diagnostic
                !    T2m and Q2m.  However, the fluxes and stability terms are not coordinated, so
                !    This leads to problems in the current formulation and this has been removed.
                ! do j=1,ny
                !     do i=1,nx
                !         if (domain%landmask(i,j)==kLC_WATER) then
                !             QFX(i,j) = domain%latent_heat(i,j) / LH_vaporization
                !             QSFC(i,j)=sat_mr(domain%T2m(i,j),domain%psfc(i,j))
                !         endif
                !     enddo
                ! enddo
            ! else
            if (options%physics%watersurface==kWATER_SIMPLE) then
                call water_simple(domain%sst, domain%psfc, windspd, domain%ustar,  &
                                  domain%qv, domain%t,                             &
                                  domain%sensible_heat, domain%latent_heat,        &
                                  domain%z(:,1,:)-domain%terrain, Z0,              &
                                  domain%landmask, QSFC, QFX, domain%skin_t)
            endif

            where(windspd<1) windspd=1
            CHS = CHS * windspd
            CHS2=CHS
            CQS2=CHS

            ! --------------------------------------------------
            ! Now handle the land surface options
            ! --------------------------------------------------
            ! if (options%physics%landsurface==kLSM_BASIC) then
                ! call lsm_basic(domain,options,lsm_dt)
                ! Note, do nothing because QFX and QSFC are only used for to calculate diagnostic
                !    T2m and Q2m.  However, the fluxes and stability terms are not coordinated, so
                !    This leads to problems in the current formulation and this has been removed.
                ! do j=1,ny
                !     do i=1,nx
                !         if (domain%landmask(i,j)==kLC_LAND) then
                !             QFX(i,j) = domain%latent_heat(i,j) / LH_vaporization
                !             QSFC(i,j)=max(domain%qv(i,1,j),0.5*sat_mr(domain%T2m(i,j),domain%psfc(i,j)))
                !         endif
                !     enddo
                ! enddo


            ! else
            if (options%physics%landsurface==kLSM_SIMPLE) then
                write(*,*) "--------------------------"
                stop "Simple LSM not implemented yet"
                call lsm_simple(domain%th,domain%pii,domain%qv,domain%current_rain, domain%current_snow,domain%p_inter, &
                                domain%swdown,domain%lwdown, sqrt(domain%u10**2+domain%v10**2), &
                                domain%sensible_heat, domain%latent_heat, domain%ground_heat, &
                                domain%skin_t, domain%soil_t, domain%soil_vwc, domain%snow_swe, &
                                options,lsm_dt)

            else if (options%physics%landsurface==kLSM_NOAH) then
                ! Call the Noah Land Surface Model

                ! 2m saturated mixing ratio
                do j=1,ny
                    do i=1,nx
                        if (domain%landmask(i,j)==kLC_LAND) then
                            QGH(i,j)=sat_mr(domain%T2m(i,j),domain%psfc(i,j))
                        endif
                    enddo
                enddo
                if (options%lsm_options%monthly_vegfrac) then
                    if (cur_vegmonth/=domain%current_month) then
                        VEGFRAC=domain%vegfrac(:,:,domain%current_month)
                        cur_vegmonth=domain%current_month
                    endif
                endif

                call lsm_noah(domain%dz_inter,domain%qv,domain%p_inter,domain%th*domain%pii,domain%skin_t,  &
                            domain%sensible_heat,QFX,domain%latent_heat,domain%ground_heat, &
                            QGH,GSW,domain%swdown,domain%lwdown,SMSTAV,domain%soil_totalmoisture, &
                            SFCRUNOFF, UDRUNOFF, &
                            domain%veg_type,domain%soil_type, &
                            ISURBAN,ISICE, &
                            VEGFRAC, &
                            ALBEDO,ALBBCK,domain%znt,Z0,domain%soil_tdeep,domain%landmask,XICE,EMISS,EMBCK,     &
                            SNOWC,QSFC,                                   &
                            (domain%rain-RAINBL)+(domain%rain_bucket-rain_bucket)*kPRECIP_BUCKET_SIZE, &
                            MMINLU, &
                            num_soil_layers,lsm_dt,DZS,ITIMESTEP,         &
                            domain%soil_vwc,domain%soil_t,domain%snow_swe,&
                            domain%canopy_water,            &
                            CHS,CHS2,CQS2,CPM,ROVCP,SR,chklowq,lai,qz0,   & !H
                            myj,frpcpn,                                   &
                            SH2O,SNOWH,                                   & !H
                            domain%Um, domain%Vm,                         & !I
                            SNOALB,SHDMIN,SHDMAX,                         & !I
                            SNOTIME,                                      & !?
                            ACSNOM,ACSNOW,                                & !O
                            SNOPCX,                                       & !O
                            POTEVP,                                       & !O
                            SMCREL,                                       & !O
                            XICE_THRESHOLD,                               &
                            RDLAI2D,USEMONALB,                            &
                            Ri,                                           & !I
                            NOAHRES,                                      &
                            ua_phys,flx4_2d,fvb_2d,fbur_2d,fgsn_2d,       & ! Noah UA changes
                            ids,ide, jds,jde, kds,kde,                    &
                            ims,ime, jms,jme, kms,kme,                    &
                            its,ite, jts,jte, kts,kte)

                ! now that znt has been updated, we need to recalculate terms
                lnz_atm_term = log((z_atm+domain%znt)/domain%znt)
                if (exchange_term==1) then
                    base_exchange_term=(75*karman**2 * sqrt((z_atm+domain%znt)/domain%znt)) / (lnz_atm_term**2)
                    lnz_atm_term=(karman/lnz_atm_term)**2
                endif

                ! note this is more or less just diagnostic and could be removed
                domain%lwup=stefan_boltzmann*EMISS*domain%skin_t**4
                RAINBL=domain%rain
                rain_bucket=domain%rain_bucket

                ! i=32
                ! j=82
                ! print*,"            ---------------------------"
                ! print*, "   soil_t ", "       skin_t ", "         T2m"
                ! print*, domain%soil_t(i,1,j), domain%skin_t(i,j), domain%T2m(i,j)
                ! print*, "   Tair ", "        sensible ", "        latent   ", "        CHS"
                ! print*, domain%T(i,1,j), domain%sensible_heat(i,j), domain%latent_heat(i,j), CHS(i,j)
                ! print*, "    SWD  ", "          LWD ", "         LWU ", "          G  "
                ! print*, domain%swdown(i,j), domain%lwdown(i,j), domain%lwup(i,j), domain%ground_heat(i,j)
                ! print*, "ln z term,        base exchange term        wind"
                ! print*, lnz_atm_term(i,j), base_exchange_term(i,j), windspd(i,j)

            endif
            ! 2m Air T and Q are not well defined if Tskin is not coupled with the surface fluxes
            if (options%physics%landsurface > kLSM_BASIC) then
                call surface_diagnostics(domain%sensible_heat, QFX, domain%skin_t, QSFC,  &
                                         CHS2, CQS2,domain%T2m, domain%Q2m, domain%psfc)
            endif
        endif
        if (options%physics%landsurface>0) then
            call apply_fluxes(domain,dt)
        endif

    end subroutine lsm
end module land_surface<|MERGE_RESOLUTION|>--- conflicted
+++ resolved
@@ -157,13 +157,13 @@
         real, dimension(:,:,:),intent(inout) :: rho,th,qv
         real, dimension(:,:),intent(inout) :: exch_m,exch_h,exch_q ! inout
         real, dimension(:,:),intent(inout) :: wspd10, th2m, q2m ! inout
-        
+
         nx = size(z_agl,1)
         ny = size(z_agl,2)
-        
-        ! compute the dimensionless bulk coefficent for 
+
+        ! compute the dimensionless bulk coefficent for
         ! momentum, heat and moisture
-        exch_m(2:nx-1,2:ny-1) = (karman**2) / (log(z_agl(2:nx-1,2:ny-1) / znt(2:nx-1,2:ny-1)) & 
+        exch_m(2:nx-1,2:ny-1) = (karman**2) / (log(z_agl(2:nx-1,2:ny-1) / znt(2:nx-1,2:ny-1)) &
                                         - psim(2:nx-1,2:ny-1))**2
         exch_h(2:nx-1,2:ny-1) = (karman**2) / ((log(z_agl(2:nx-1,2:ny-1) / znt(2:nx-1,2:ny-1)) &
                                         - psim(2:nx-1,2:ny-1)) * (log(z_agl(2:nx-1,2:ny-1)&
@@ -184,20 +184,20 @@
                                 - psih(2:nx-1,2:ny-1))
 
         !! ----- Compute saturated specific humidity at the ground ----- !
-        !! Need input: sfc pressure and skin_t 
+        !! Need input: sfc pressure and skin_t
         !! Computations based on: Clausius_Clapeyron relation
-        !! using the equations given in World Meteorological Organization, 
-        !! Guide to Meteorological Instruments and Methods of Observation, 
+        !! using the equations given in World Meteorological Organization,
+        !! Guide to Meteorological Instruments and Methods of Observation,
         !! Appendix 4B, WMO-No. 8 (CIMO Guide), Geneva 2008.
-    
+
         !! Computes saturation vapor pressure for the given temperature
         !! Temperature in Celsius
         skin_t_C(2:nx-1,2:ny-1) = skin_t(2:nx-1,2:ny-1) - SVPT0
 
-        !! Liquid water vapor pressure at saturation [hPa] 
+        !! Liquid water vapor pressure at saturation [hPa]
         es_water(2:nx-1,2:ny-1) = 6.112 * exp((17.62*skin_t_C(2:nx-1,2:ny-1))/(skin_t_C(2:nx-1,2:ny-1)+243.12))
 
-        !! Ice water vapor pressure at saturation [hPa] 
+        !! Ice water vapor pressure at saturation [hPa]
         es_ice(2:nx-1,2:ny-1) = 6.112 * exp((22.46*skin_t_C(2:nx-1,2:ny-1))/(skin_t_C(2:nx-1,2:ny-1)+272.62))
 
         !! Linear weight between water and ice saturation between
@@ -209,9 +209,9 @@
             es_weights(2:nx-1,2:ny-1)=0.
         endwhere
 
-        !! Saturation vapor pressure 
-        !! Between temp_C_low and temp_C_high a blended value over ice and water is 
-        !! calculated. 
+        !! Saturation vapor pressure
+        !! Between temp_C_low and temp_C_high a blended value over ice and water is
+        !! calculated.
         es(2:nx-1,2:ny-1)=(es_weights(2:nx-1,2:ny-1)*es_water(2:nx-1,2:ny-1))+((1-es_weights(2:nx-1,2:ny-1))*es_ice(2:nx-1,2:ny-1))
         !! hPa --> Pa
         es(2:nx-1,2:ny-1)=es(2:nx-1,2:ny-1)*100
@@ -221,7 +221,7 @@
         qsg_sat(2:nx-1,2:ny-1)= (RD/RW)* es(2:nx-1,2:ny-1)/(psfc(2:nx-1,2:ny-1)-es(2:nx-1,2:ny-1))
         !q_unit='kg/kg';
         ! ----- Computation of saturated specific humidity finished ----- !
-        
+
         q2m(2:nx-1,2:ny-1)    = qsg_sat(2:nx-1,2:ny-1) &
                                 + (qv(2:nx-1,1,2:ny-1)-qsg_sat(2:nx-1,2:ny-1)) &
                                 * (log((karman * ustar_new(2:nx-1,2:ny-1)*2/XKA) &
@@ -435,19 +435,13 @@
         integer :: i
 
         write(*,*) "Initializing LSM"
-<<<<<<< HEAD
-
-        exchange_term = 1
-
-=======
-        
+
         if (options%physics%boundarylayer==kPBL_YSU) then
                 exchange_term = 3 ! should be "3", added method 3 for nonlocal similarity theory based calculations for the exchange coefficients
         else
                 exchange_term = 1
         endif
-        
->>>>>>> cc159a6e
+
         ime=size(domain%th,1)
         jme=size(domain%th,3)
 
@@ -597,15 +591,8 @@
                                                 domain%es_weights,domain%es,domain%es_water,domain%es_ice,domain%qsg_sat,domain%psfc)
                 CHS(2:nx-1,2:ny-1) = domain%exch_h(2:nx-1,2:ny-1) !* domain%wspd(2:nx-1,2:ny-1)
             endif
-<<<<<<< HEAD
-!             print*, CHS(128,103)
-
-=======
-            write(*,*) "CHS: ",MAXVAL(CHS), MINVAL(CHS)
-            CHS2=CHS 
-            CQS2=CHS
-            
->>>>>>> cc159a6e
+            ! write(*,*) "CHS: ",MAXVAL(CHS), MINVAL(CHS)
+
             ! --------------------------------------------------
             ! First handle the open water surface options
             ! --------------------------------------------------
