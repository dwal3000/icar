!> ----------------------------------------------------------------------------
!!  Driver to call different convection schemes
!!
!!  @author
!!  Ethan Gutmann (gutmann@ucar.edu)
!!
!! ----------------------------------------------------------------------------
module convection
    use data_structures
    use module_cu_tiedtke,  only: tiedtkeinit, CU_TIEDTKE
    use module_cu_kf,       only: kfinit, KFCPS

    implicit none
    private
    public :: init_convection, convect
    logical,allocatable, dimension(:,:) :: CU_ACT_FLAG
    real,   allocatable, dimension(:,:) :: XLAND, RAINCV, PRATEC, NCA
    real,   allocatable, dimension(:,:,:):: W0AVG

contains

    subroutine init_convection(domain,options)
        implicit none
        type(domain_type),  intent(inout) :: domain
        type(options_type), intent(in) :: options
        integer :: ids,ide,jds,jde,kds,kde

        write(*,*) "Initializing Cumulus Scheme"
        ids=1
        ide=size(domain%qv,1)
        kds=1
        kde=size(domain%qv,2)
        jds=1
        jde=size(domain%qv,3)

        if (options%physics%convection>0) then
            if (.not.allocated(domain%tend%th)) allocate(domain%tend%th(ids:ide,kds:kde,jds:jde))
            domain%tend%th = 0
            if (.not.allocated(domain%tend%qv)) allocate(domain%tend%qv(ids:ide,kds:kde,jds:jde))
            domain%tend%qv = 0
            if (.not.allocated(domain%tend%qc)) allocate(domain%tend%qc(ids:ide,kds:kde,jds:jde))
            domain%tend%qc = 0
            if (.not.allocated(domain%tend%qr)) allocate(domain%tend%qr(ids:ide,kds:kde,jds:jde))
            domain%tend%qr = 0
            if (.not.allocated(domain%tend%qi)) allocate(domain%tend%qi(ids:ide,kds:kde,jds:jde))
            domain%tend%qi = 0
            if (.not.allocated(domain%tend%qs)) allocate(domain%tend%qs(ids:ide,kds:kde,jds:jde))
            domain%tend%qs = 0
            if (.not.allocated(domain%tend%u))  allocate(domain%tend%u(ids:ide,kds:kde,jds:jde))
            domain%tend%u  = 0
            if (.not.allocated(domain%tend%v))  allocate(domain%tend%v(ids:ide,kds:kde,jds:jde))
            domain%tend%v  = 0

            allocate(CU_ACT_FLAG(ids:ide,jds:jde))
            CU_ACT_FLAG=.True.

            allocate(RAINCV(ids:ide,jds:jde))
            allocate(PRATEC(ids:ide,jds:jde))

            RAINCV=0
            PRATEC=0
        endif

        if (options%physics%convection==kCU_TIEDTKE) then
            write(*,*) "    Tiedtke Cumulus scheme"
            if (.not.allocated(domain%tend%qv_adv)) then
                allocate(domain%tend%qv_adv(ids:ide,kds:kde,jds:jde))
                domain%tend%qv_adv=0
            endif
            if (.not.allocated(domain%tend%qv_pbl)) then
                allocate(domain%tend%qv_pbl(ids:ide,kds:kde,jds:jde))
                domain%tend%qv_pbl=0
            endif

            call tiedtkeinit(domain%tend%th,domain%tend%qv,   &
                             domain%tend%qc,domain%tend%qi,   &
                             domain%tend%u, domain%tend%v,    &
                             .false.,1,1,0,                   &
                             .true.,                          &
                             ids, ide, jds, jde, kds, kde-1,  &
                             ids, ide, jds, jde, kds, kde,    &
                             ids, ide, jds, jde, kds, kde-1)
         elseif (options%physics%convection==kCU_KAINFR) then
             write(*,*) "    Kain-Fritsch Cumulus scheme"
             allocate(W0AVG(ids:ide,kds:kde,jds:jde))
             W0AVG=0
             allocate(NCA(ids:ide,jds:jde))
             NCA=0
             call kfinit(domain%tend%th,domain%tend%qv,   &
                         domain%tend%qc,domain%tend%qr,   &
                         domain%tend%qi,domain%tend%qs,   &
                         NCA,W0AVG,1,1,                   & !...,P_QI,P_QS
                         0,.false.,.true.,                & ! P_FIRST_SCALAR, restart, allowed_to_read
                         ids, ide, jds, jde, kds, kde,  &
                         ids, ide, jds, jde, kds, kde,    &
                         ids, ide, jds, jde, kds, kde-1)

         endif

    end subroutine init_convection

subroutine convect(domain,options,dt_in)
    implicit none
    type(domain_type),  intent(inout) :: domain
    type(options_type), intent(in)    :: options
    real, intent(in) :: dt_in

    integer :: ids,ide,jds,jde,kds,kde,j,itimestep,STEPCU
    real :: internal_dt

    if (options%physics%convection==0) return

    itimestep=1
    STEPCU=1
    ids=1
    ide=size(domain%qv,1)
    kds=1
    kde=size(domain%qv,2)
    jds=1
    jde=size(domain%qv,3)

    if (.not.allocated(XLAND)) then
        ! if domain%landmask is defined before the call to init_convection, then this should be moved.
        allocate(XLAND(ids:ide,jds:jde))
        where(domain%landmask==1) XLAND=1 ! land
        where(domain%landmask==0) XLAND=2 ! ocean (using LANDMASK as input)
        where(domain%landmask==2) XLAND=2 ! ocean (using XLAND as input)
    endif


    !$omp parallel private(j) &
    !$omp firstprivate(ids,ide,jds,jde,kds,kde) &
    !$omp default(shared)
    !$omp do schedule(static)
    do j=jds,jde
        RAINCV(:,j)     = 0
        domain%tend%Qv(:,:,j) = 0
        domain%tend%TH(:,:,j) = 0
        domain%tend%Qc(:,:,j) = 0
        domain%tend%Qi(:,:,j) = 0
        domain%tend%Qs(:,:,j) = 0
        domain%tend%Qr(:,:,j) = 0
        domain%tend%u(:,:,j)  = 0
        domain%tend%v(:,:,j)  = 0
    enddo
    !$omp end do
    !$omp end parallel

<<<<<<< HEAD

    if (options%physics%convection==kCU_TIEDTKE) then

=======
        write(*,*) "Befor call cu_tiedtke"
        write(*,*) "domain%t: ", MAXVAL(domain%t), MINVAL(domain%t)
                write(*,*) "domain%th: ", MAXVAL(domain%th), MINVAL(domain%th)
                write(*,*) "domain%Um: ", MAXVAL(domain%Um), MINVAL(domain%Um)
                write(*,*) "domain%Vm: ", MAXVAL(domain%Vm), MINVAL(domain%Vm)
                write(*,*) "domain%qv: ", MAXVAL(domain%qv), MINVAL(domain%qv)
                write(*,*) "domain%cloud: ",MAXVAL(domain%cloud),MINVAL(domain%cloud)
                write(*,*) "domain%ice: ", MAXVAL(domain%ice),MINVAL(domain%ice)
                write(*,*) "domain%psim: ",MAXVAL(domain%psim),MINVAL(domain%psim)
                write(*,*) "domain%psih: ",MAXVAL(domain%psih),MINVAL(domain%psih)
                write(*,*) "domain%PBLh: ",MAXVAL(domain%PBLh),MINVAL(domain%PBLh)
                write(*,*) "domain%Rib: ", MAXVAL(domain%Rib),MINVAL(domain%Rib)
                write(*,*) "domain%hol: ", MAXVAL(domain%hol),MINVAL(domain%hol)
                write(*,*) "domain%zol: ", MAXVAL(domain%zol),MINVAL(domain%zol)
                write(*,*) "domain%znt: ", MAXVAL(domain%znt),MINVAL(domain%znt)
                write(*,*) "domain%ustar: ",MAXVAL(domain%ustar),MINVAL(domain%ustar)
                write(*,*) "domain%ustar_new: ",MAXVAL(domain%ustar_new),MINVAL(domain%ustar_new)
                write(*,*) "domain%exch_h: ",MAXVAL(domain%exch_h),MINVAL(domain%exch_h)
                write(*,*) "domain%z: ", MAXVAL(domain%z),MINVAL(domain%z)
                write(*,*) "domain%z_agl: ",MAXVAL(domain%z_agl),MINVAL(domain%z_agl)
>>>>>>> cc159a6e
        call CU_TIEDTKE(                                          &
                 dt_in,itimestep,STEPCU                           &
                ,RAINCV,PRATEC,domain%latent_heat/LH_vaporization &
                ,domain%sensible_heat,domain%ZNU                  &
                ,domain%Um,domain%Vm,domain%w_real                &
                ,domain%T,domain%qv                               &
                ,domain%cloud,domain%ice,domain%pii,domain%rho    &
                ,domain%tend%qv_adv,domain%tend%qv_pbl            &
                ,domain%dz_inter,domain%p,domain%p_inter,XLAND,CU_ACT_FLAG &
                ,ids+1,ide-1, jds+1,jde-1, kds,kde-1              & ! domain
                ,ids,ide,     jds,  jde,   kds,kde                & ! memory
                ,ids+1,ide-1, jds+1,jde-1, kds,kde-1              & ! tile
                ,domain%tend%th, domain%tend%qv, domain%tend%qc   &
                ,domain%tend%qi, domain%tend%u,  domain%tend%v    &
                ,.True.,.True.,.True.,.True.,.True.               &
                )
<<<<<<< HEAD

=======
                write(*,*) "After call cu_tiedtke"
                write(*,*) "domain%t: ", MAXVAL(domain%t), MINVAL(domain%t)
                write(*,*) "domain%th: ", MAXVAL(domain%th), MINVAL(domain%th)
                write(*,*) "domain%Um: ", MAXVAL(domain%Um), MINVAL(domain%Um)
                write(*,*) "domain%Vm: ", MAXVAL(domain%Vm), MINVAL(domain%Vm)
                write(*,*) "domain%qv: ", MAXVAL(domain%qv), MINVAL(domain%qv)
                write(*,*) "domain%cloud: ",MAXVAL(domain%cloud),MINVAL(domain%cloud)
                write(*,*) "domain%ice: ", MAXVAL(domain%ice),MINVAL(domain%ice)
                write(*,*) "domain%psim: ",MAXVAL(domain%psim),MINVAL(domain%psim)
                write(*,*) "domain%psih: ",MAXVAL(domain%psih),MINVAL(domain%psih)
                write(*,*) "domain%PBLh: ",MAXVAL(domain%PBLh),MINVAL(domain%PBLh)
                write(*,*) "domain%Rib: ", MAXVAL(domain%Rib),MINVAL(domain%Rib)
                write(*,*) "domain%hol: ", MAXVAL(domain%hol),MINVAL(domain%hol)
                write(*,*) "domain%zol: ", MAXVAL(domain%zol),MINVAL(domain%zol)
                write(*,*) "domain%znt: ", MAXVAL(domain%znt),MINVAL(domain%znt)
                write(*,*) "domain%ustar: ",MAXVAL(domain%ustar),MINVAL(domain%ustar)
                write(*,*) "domain%ustar_new: ",MAXVAL(domain%ustar_new),MINVAL(domain%ustar_new)
                write(*,*) "domain%exch_h: ",MAXVAL(domain%exch_h),MINVAL(domain%exch_h)
                write(*,*) "domain%z: ", MAXVAL(domain%z),MINVAL(domain%z)                
                write(*,*) "domain%z_agl: ",MAXVAL(domain%z_agl),MINVAL(domain%z_agl)
    
>>>>>>> cc159a6e
    elseif (options%physics%convection==kCU_KAINFR) then
        call KFCPS(                                          &
               ids,ide, jds,jde, kds,kde                     & ! domain
              ,ids,ide, jds,jde, kds,kde                     & ! memory
              ,ids+1,ide-1, jds+1,jde-1, kds,kde             & ! tile
              ,dt_in,itimestep,domain%dx,dt_in,.false.       & ! dt KTAU, dx, cu_dt, adapt_step
              ,domain%rho                                    & ! rho
              ,RAINCV,PRATEC,NCA                             & ! convective rain, convective rain rate,
              ,domain%Um,domain%Vm,domain%th,domain%t        &
              ,domain%w_real                                 &
              ,domain%qv,domain%dz_inter,domain%p,domain%pii &
              ,W0AVG                                         & ! "average" vertical velocity (computed internally from w)
              ,XLV0,XLV1,XLS0,XLS1,cp,Rd,gravity,EP1         & ! physical "constants"
              ,EP2,SVP1,SVP2,SVP3,SVPT0                      & ! physical "constants"
              ,STEPCU,CU_ACT_FLAG,.false.                    & ! number of steps between CU calls, boolean grid to act on , warm_rain_only
            ! optional arguments
            ! ,F_QV    ,F_QC    ,F_QR    ,F_QI    ,F_QS      &
              ,.True., .True.,  .True.,  .True.,  .True.     &
              ,domain%tend%qv, domain%tend%qc                &
              ,domain%tend%qr, domain%tend%qi                &
              ,domain%tend%qs, domain%tend%th)
    endif

    ! add domain wide tendency terms
    ! use a separate dt to make it easier to apply on a different dt
    internal_dt=dt_in
!     $omp firstprivate(ids,ide, jds,jde, dt_in, internal_dt) &

    !$omp parallel private(j) &
    !$omp default(shared)
    !$omp do schedule(static)
    do j=jds,jde
        domain%qv(:,:,j)   =domain%qv(:,:,j)   + domain%tend%Qv(:,:,j)*internal_dt
        domain%cloud(:,:,j)=domain%cloud(:,:,j)+ domain%tend%Qc(:,:,j)*internal_dt
        domain%th(:,:,j)   =domain%th(:,:,j)   + domain%tend%TH(:,:,j)*internal_dt
        domain%ice(:,:,j)  =domain%ice(:,:,j)  + domain%tend%Qi(:,:,j)*internal_dt
        if (options%physics%convection==kCU_KAINFR) then
            domain%qsnow(:,:,j) =domain%qsnow(:,:,j) + domain%tend%Qs(:,:,j)*internal_dt
            domain%qrain(:,:,j) =domain%qrain(:,:,j) + domain%tend%Qr(:,:,j)*internal_dt
        endif

        domain%rain(:,j)   =domain%rain(:,j)  + RAINCV(:,j)
        domain%crain(:,j)  =domain%crain(:,j) + RAINCV(:,j)

        if (options%physics%convection==kCU_TIEDTKE) then
            domain%u_cu(ids+1:ide,:,j) = 0.999*domain%u_cu(ids+1:ide,:,j) + (domain%tend%u(ids:ide-1,:,j)+domain%tend%u(ids+1:ide,:,j))/2 * internal_dt
            if (j>jds) then
                domain%v_cu(:,:,j) = 0.999*domain%v_cu(:,:,j) + (domain%tend%v(:,:,j)+domain%tend%v(:,:,j-1))/2 * internal_dt
            endif
        endif
    enddo
    !$omp end do
    !$omp end parallel


end subroutine convect
end module convection<|MERGE_RESOLUTION|>--- conflicted
+++ resolved
@@ -146,32 +146,29 @@
     !$omp end do
     !$omp end parallel
 
-<<<<<<< HEAD
-
     if (options%physics%convection==kCU_TIEDTKE) then
 
-=======
-        write(*,*) "Befor call cu_tiedtke"
-        write(*,*) "domain%t: ", MAXVAL(domain%t), MINVAL(domain%t)
-                write(*,*) "domain%th: ", MAXVAL(domain%th), MINVAL(domain%th)
-                write(*,*) "domain%Um: ", MAXVAL(domain%Um), MINVAL(domain%Um)
-                write(*,*) "domain%Vm: ", MAXVAL(domain%Vm), MINVAL(domain%Vm)
-                write(*,*) "domain%qv: ", MAXVAL(domain%qv), MINVAL(domain%qv)
-                write(*,*) "domain%cloud: ",MAXVAL(domain%cloud),MINVAL(domain%cloud)
-                write(*,*) "domain%ice: ", MAXVAL(domain%ice),MINVAL(domain%ice)
-                write(*,*) "domain%psim: ",MAXVAL(domain%psim),MINVAL(domain%psim)
-                write(*,*) "domain%psih: ",MAXVAL(domain%psih),MINVAL(domain%psih)
-                write(*,*) "domain%PBLh: ",MAXVAL(domain%PBLh),MINVAL(domain%PBLh)
-                write(*,*) "domain%Rib: ", MAXVAL(domain%Rib),MINVAL(domain%Rib)
-                write(*,*) "domain%hol: ", MAXVAL(domain%hol),MINVAL(domain%hol)
-                write(*,*) "domain%zol: ", MAXVAL(domain%zol),MINVAL(domain%zol)
-                write(*,*) "domain%znt: ", MAXVAL(domain%znt),MINVAL(domain%znt)
-                write(*,*) "domain%ustar: ",MAXVAL(domain%ustar),MINVAL(domain%ustar)
-                write(*,*) "domain%ustar_new: ",MAXVAL(domain%ustar_new),MINVAL(domain%ustar_new)
-                write(*,*) "domain%exch_h: ",MAXVAL(domain%exch_h),MINVAL(domain%exch_h)
-                write(*,*) "domain%z: ", MAXVAL(domain%z),MINVAL(domain%z)
-                write(*,*) "domain%z_agl: ",MAXVAL(domain%z_agl),MINVAL(domain%z_agl)
->>>>>>> cc159a6e
+        ! write(*,*) "Befor call cu_tiedtke"
+        ! write(*,*) "domain%t: ", MAXVAL(domain%t), MINVAL(domain%t)
+        !         write(*,*) "domain%th: ", MAXVAL(domain%th), MINVAL(domain%th)
+        !         write(*,*) "domain%Um: ", MAXVAL(domain%Um), MINVAL(domain%Um)
+        !         write(*,*) "domain%Vm: ", MAXVAL(domain%Vm), MINVAL(domain%Vm)
+        !         write(*,*) "domain%qv: ", MAXVAL(domain%qv), MINVAL(domain%qv)
+        !         write(*,*) "domain%cloud: ",MAXVAL(domain%cloud),MINVAL(domain%cloud)
+        !         write(*,*) "domain%ice: ", MAXVAL(domain%ice),MINVAL(domain%ice)
+        !         write(*,*) "domain%psim: ",MAXVAL(domain%psim),MINVAL(domain%psim)
+        !         write(*,*) "domain%psih: ",MAXVAL(domain%psih),MINVAL(domain%psih)
+        !         write(*,*) "domain%PBLh: ",MAXVAL(domain%PBLh),MINVAL(domain%PBLh)
+        !         write(*,*) "domain%Rib: ", MAXVAL(domain%Rib),MINVAL(domain%Rib)
+        !         write(*,*) "domain%hol: ", MAXVAL(domain%hol),MINVAL(domain%hol)
+        !         write(*,*) "domain%zol: ", MAXVAL(domain%zol),MINVAL(domain%zol)
+        !         write(*,*) "domain%znt: ", MAXVAL(domain%znt),MINVAL(domain%znt)
+        !         write(*,*) "domain%ustar: ",MAXVAL(domain%ustar),MINVAL(domain%ustar)
+        !         write(*,*) "domain%ustar_new: ",MAXVAL(domain%ustar_new),MINVAL(domain%ustar_new)
+        !         write(*,*) "domain%exch_h: ",MAXVAL(domain%exch_h),MINVAL(domain%exch_h)
+        !         write(*,*) "domain%z: ", MAXVAL(domain%z),MINVAL(domain%z)
+        !         write(*,*) "domain%z_agl: ",MAXVAL(domain%z_agl),MINVAL(domain%z_agl)
+
         call CU_TIEDTKE(                                          &
                  dt_in,itimestep,STEPCU                           &
                 ,RAINCV,PRATEC,domain%latent_heat/LH_vaporization &
@@ -188,31 +185,28 @@
                 ,domain%tend%qi, domain%tend%u,  domain%tend%v    &
                 ,.True.,.True.,.True.,.True.,.True.               &
                 )
-<<<<<<< HEAD
-
-=======
-                write(*,*) "After call cu_tiedtke"
-                write(*,*) "domain%t: ", MAXVAL(domain%t), MINVAL(domain%t)
-                write(*,*) "domain%th: ", MAXVAL(domain%th), MINVAL(domain%th)
-                write(*,*) "domain%Um: ", MAXVAL(domain%Um), MINVAL(domain%Um)
-                write(*,*) "domain%Vm: ", MAXVAL(domain%Vm), MINVAL(domain%Vm)
-                write(*,*) "domain%qv: ", MAXVAL(domain%qv), MINVAL(domain%qv)
-                write(*,*) "domain%cloud: ",MAXVAL(domain%cloud),MINVAL(domain%cloud)
-                write(*,*) "domain%ice: ", MAXVAL(domain%ice),MINVAL(domain%ice)
-                write(*,*) "domain%psim: ",MAXVAL(domain%psim),MINVAL(domain%psim)
-                write(*,*) "domain%psih: ",MAXVAL(domain%psih),MINVAL(domain%psih)
-                write(*,*) "domain%PBLh: ",MAXVAL(domain%PBLh),MINVAL(domain%PBLh)
-                write(*,*) "domain%Rib: ", MAXVAL(domain%Rib),MINVAL(domain%Rib)
-                write(*,*) "domain%hol: ", MAXVAL(domain%hol),MINVAL(domain%hol)
-                write(*,*) "domain%zol: ", MAXVAL(domain%zol),MINVAL(domain%zol)
-                write(*,*) "domain%znt: ", MAXVAL(domain%znt),MINVAL(domain%znt)
-                write(*,*) "domain%ustar: ",MAXVAL(domain%ustar),MINVAL(domain%ustar)
-                write(*,*) "domain%ustar_new: ",MAXVAL(domain%ustar_new),MINVAL(domain%ustar_new)
-                write(*,*) "domain%exch_h: ",MAXVAL(domain%exch_h),MINVAL(domain%exch_h)
-                write(*,*) "domain%z: ", MAXVAL(domain%z),MINVAL(domain%z)                
-                write(*,*) "domain%z_agl: ",MAXVAL(domain%z_agl),MINVAL(domain%z_agl)
-    
->>>>>>> cc159a6e
+
+                ! write(*,*) "After call cu_tiedtke"
+                ! write(*,*) "domain%t: ", MAXVAL(domain%t), MINVAL(domain%t)
+                ! write(*,*) "domain%th: ", MAXVAL(domain%th), MINVAL(domain%th)
+                ! write(*,*) "domain%Um: ", MAXVAL(domain%Um), MINVAL(domain%Um)
+                ! write(*,*) "domain%Vm: ", MAXVAL(domain%Vm), MINVAL(domain%Vm)
+                ! write(*,*) "domain%qv: ", MAXVAL(domain%qv), MINVAL(domain%qv)
+                ! write(*,*) "domain%cloud: ",MAXVAL(domain%cloud),MINVAL(domain%cloud)
+                ! write(*,*) "domain%ice: ", MAXVAL(domain%ice),MINVAL(domain%ice)
+                ! write(*,*) "domain%psim: ",MAXVAL(domain%psim),MINVAL(domain%psim)
+                ! write(*,*) "domain%psih: ",MAXVAL(domain%psih),MINVAL(domain%psih)
+                ! write(*,*) "domain%PBLh: ",MAXVAL(domain%PBLh),MINVAL(domain%PBLh)
+                ! write(*,*) "domain%Rib: ", MAXVAL(domain%Rib),MINVAL(domain%Rib)
+                ! write(*,*) "domain%hol: ", MAXVAL(domain%hol),MINVAL(domain%hol)
+                ! write(*,*) "domain%zol: ", MAXVAL(domain%zol),MINVAL(domain%zol)
+                ! write(*,*) "domain%znt: ", MAXVAL(domain%znt),MINVAL(domain%znt)
+                ! write(*,*) "domain%ustar: ",MAXVAL(domain%ustar),MINVAL(domain%ustar)
+                ! write(*,*) "domain%ustar_new: ",MAXVAL(domain%ustar_new),MINVAL(domain%ustar_new)
+                ! write(*,*) "domain%exch_h: ",MAXVAL(domain%exch_h),MINVAL(domain%exch_h)
+                ! write(*,*) "domain%z: ", MAXVAL(domain%z),MINVAL(domain%z)
+                ! write(*,*) "domain%z_agl: ",MAXVAL(domain%z_agl),MINVAL(domain%z_agl)
+
     elseif (options%physics%convection==kCU_KAINFR) then
         call KFCPS(                                          &
                ids,ide, jds,jde, kds,kde                     & ! domain
