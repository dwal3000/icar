!>-------------------------------------------------------------
!! Kain-Fritsch Cumulus Scheme from WRF
!!
!!-------------------------------------------------------------
!WRF:MODEL_LAYER:PHYSICS
!

MODULE module_cu_kf

!    USE module_wrf_error

   REAL    , PARAMETER :: RAD          = 1500.

CONTAINS

!-------------------------------------------------------------
   SUBROUTINE KFCPS(                                         &
               ids,ide, jds,jde, kds,kde                     &
              ,ims,ime, jms,jme, kms,kme                     &
              ,its,ite, jts,jte, kts,kte                     &
              ,DT,KTAU,DX,CUDT,ADAPT_STEP_FLAG               &
              ,rho                                           &
              ,RAINCV,PRATEC,NCA                             &
              ,U,V,TH,T,W,QV,dz8w,Pcps,pi                    &
              ,W0AVG,XLV0,XLV1,XLS0,XLS1,CP,R,G,EP1          &
              ,EP2,SVP1,SVP2,SVP3,SVPT0                      &
              ,STEPCU,CU_ACT_FLAG,warm_rain                  &
            ! optional arguments
              ,F_QV    ,F_QC    ,F_QR    ,F_QI    ,F_QS      &
              ,RQVCUTEN,RQCCUTEN,RQRCUTEN,RQICUTEN,RQSCUTEN  &
              ,RTHCUTEN                                      &
                                                             )
!-------------------------------------------------------------
   IMPLICIT NONE
!-------------------------------------------------------------
   INTEGER,      INTENT(IN   ) ::                            &
                                  ids,ide, jds,jde, kds,kde, &
                                  ims,ime, jms,jme, kms,kme, &
                                  its,ite, jts,jte, kts,kte

   INTEGER,      INTENT(IN   ) :: STEPCU
   LOGICAL,      INTENT(IN   ) :: warm_rain

   REAL,         INTENT(IN   ) :: XLV0,XLV1,XLS0,XLS1
   REAL,         INTENT(IN   ) :: CP,R,G,EP1,EP2
   REAL,         INTENT(IN   ) :: SVP1,SVP2,SVP3,SVPT0

   INTEGER,      INTENT(IN   ) :: KTAU

   REAL,  DIMENSION( ims:ime , kms:kme , jms:jme )         , &
          INTENT(IN   ) ::                                   &
                                                          U, &
                                                          V, &
                                                          W, &
                                                         TH, &
                                                         QV, &
                                                          T, &
                                                       dz8w, &
                                                       Pcps, &
                                                        rho, &
                                                         pi
!
   REAL,  INTENT(IN   ) :: DT, DX
   REAL,  INTENT(IN   ) :: CUDT
   LOGICAL,OPTIONAL, INTENT(IN  ) :: ADAPT_STEP_FLAG

   REAL, DIMENSION( ims:ime , jms:jme ),                     &
          INTENT(INOUT) ::                                   &
                                                     RAINCV  &
                                                    ,PRATEC  &
                                                    ,   NCA

   REAL, DIMENSION( ims:ime , kms:kme , jms:jme ),           &
          INTENT(INOUT) ::                                   &
                                                      W0AVG

   LOGICAL, DIMENSION( ims:ime , jms:jme ),                  &
          INTENT(INOUT) :: CU_ACT_FLAG

!
! Optional arguments
!

   REAL, DIMENSION( ims:ime , kms:kme , jms:jme ),           &
         OPTIONAL,                                           &
         INTENT(INOUT) ::                                    &
                                                   RTHCUTEN  &
                                                  ,RQVCUTEN  &
                                                  ,RQCCUTEN  &
                                                  ,RQRCUTEN  &
                                                  ,RQICUTEN  &
                                                  ,RQSCUTEN

!
! Flags relating to the optional tendency arrays declared above
! Models that carry the optional tendencies will provdide the
! optional arguments at compile time; these flags all the model
! to determine at run-time whether a particular tracer is in
! use or not.
!

   LOGICAL, OPTIONAL ::                                      &
                                                   F_QV      &
                                                  ,F_QC      &
                                                  ,F_QR      &
                                                  ,F_QI      &
                                                  ,F_QS



! LOCAL VARS

   REAL, DIMENSION( kts:kte ) ::                             &
                                                        U1D, &
                                                        V1D, &
                                                        T1D, &
                                                       DZ1D, &
                                                       QV1D, &
                                                        P1D, &
                                                      RHO1D, &
                                                    W0AVG1D

   REAL, DIMENSION( kts:kte )::                              &
                                                       DQDT, &
                                                      DQIDT, &
                                                      DQCDT, &
                                                      DQRDT, &
                                                      DQSDT, &
                                                       DTDT

   REAL    ::         TST,tv,PRS,RHOE,W0,SCR1,DXSQ,tmp

   INTEGER :: i,j,k,NTST,ICLDCK

   LOGICAL :: qi_flag , qs_flag
! adjustable time step changes
   REAL    :: lastdt = -1.0
   REAL    :: W0AVGfctr, W0fctr, W0den

!----------------------------------------------------------------------

!--- CALL CUMULUS PARAMETERIZATION
!
!...TST IS THE NUMBER OF TIME STEPS IN 10 MINUTES...W0AVG IS CLOSE TO A
!...RUNNING MEAN VERTICAL VELOCITY...NOTE THAT IF YOU CHANGE TST, IT WIL
!...CHANGE THE FREQUENCY OF THE CONVECTIVE INTITIATION CHECK (SEE BELOW)
!...NOTE THAT THE ORDERING OF VERTICAL LAYERS MUST BE REVERSED FOR W0AVG
!...BECAUSE THE ORDERING IS REVERSED IN KFPARA...
!
   DXSQ=DX*DX
   qi_flag = .FALSE.
   qs_flag = .FALSE.
   IF ( PRESENT( F_QI ) ) qi_flag = f_qi
   IF ( PRESENT( F_QS ) ) qs_flag = f_qs

!----------------------
   NTST=STEPCU
   TST=float(NTST*2)
!----------------------
!  NTST=NINT(1200./(DT*2.))
!  TST=float(NTST)
!  NTST=NINT(0.5*TST)
!  NTST=MAX0(NTST,1)
!----------------------
!  ICLDCK=MOD(KTAU,NTST)
!----------------------
!  write(0,*) 'DT = ',DT,'  KTAU = ',KTAU,' DX = ',DX
!  write(0,*) 'CUDT = ',CUDT
!  write(0,*) 'ADAPT_STEP_FLAG = ',ADAPT_STEP_FLAG,' IDS = ',IDS
!  write(0,*) 'STEPCU = ',STEPCU,' warm_rain = ',warm_rain
!  write(0,*) 'F_QV = ',F_QV,' F_QC = ',F_QV
!  write(0,*) 'F_QI = ',F_QI,' F_QS = ',F_QS
!  write(0,*) 'F_QR = ',F_QR
!  stop
   if (lastdt < 0) then
      lastdt = dt
   endif

   if (ADAPT_STEP_FLAG) then
      W0AVGfctr = 2 * MAX(CUDT*60,dt) - dt
      W0fctr = dt
      W0den = 2 * MAX(CUDT*60,dt)
   else
      W0AVGfctr = (TST-1.)
      W0fctr = 1.
      W0den = TST
   endif

   DO J = jts,jte
      DO K=kts,kte
         DO I= its,ite
!           SCR1=-5.0E-4*G*rho(I,K,J)*(w(I,K,J)+w(I,K+1,J))
!           TV=T(I,K,J)*(1.+EP1*QV(I,K,J))
!           RHOE=Pcps(I,K,J)/(R*TV)
!           W0=-101.9368*SCR1/RHOE
            W0=0.5*(w(I,K,J)+w(I,K+1,J))

!           Old:
!
!           W0AVG(I,K,J)=(W0AVG(I,K,J)*(TST-1.)+W0)/TST
!           New, to support adaptive time step:
!
            W0AVG(I,K,J) = ( W0AVG(I,K,J) * W0AVGfctr + W0 * W0fctr ) / W0den

         ENDDO
      ENDDO
   ENDDO
   lastdt = dt

     DO J = jts,jte
     DO I= its,ite
        CU_ACT_FLAG(i,j) = .true.
     ENDDO
     ENDDO

     DO J = jts,jte
        DO I=its,ite
! if (i.eq. 110 .and. j .eq. 59 ) then
!   write(0,*) 'nca = ',nca(i,j),' CU_ACT_FLAG = ',CU_ACT_FLAG(i,j)
!   write(0,*) 'dt = ',dt,' ADAPT_STEP_FLAG = ',ADAPT_STEP_FLAG
! endif
!        IF ( NINT(NCA(I,J)) .gt. 0 ) then
         IF ( NCA(I,J) .gt. 0.5*DT ) then
            CU_ACT_FLAG(i,j) = .false.
         ELSE

            DO k=kts,kte
               DQDT(k)=0.
               DQIDT(k)=0.
               DQCDT(k)=0.
               DQRDT(k)=0.
               DQSDT(k)=0.
               DTDT(k)=0.
            ENDDO
            RAINCV(I,J)=0.
	    PRATEC(I,J)=0.
!
! assign vars from 3D to 1D

            DO K=kts,kte
               U1D(K) =U(I,K,J)
               V1D(K) =V(I,K,J)
               T1D(K) =T(I,K,J)
               RHO1D(K) =rho(I,K,J)
               QV1D(K)=QV(I,K,J)
               P1D(K) =Pcps(I,K,J)
               W0AVG1D(K) =W0AVG(I,K,J)
               DZ1D(k)=dz8w(I,K,J)
            ENDDO

!
            CALL KFPARA(I, J,                       &
                 U1D,V1D,T1D,QV1D,P1D,DZ1D,         &
                 W0AVG1D,DT,DX,DXSQ,RHO1D,          &
                 XLV0,XLV1,XLS0,XLS1,CP,R,G,        &
                 EP2,SVP1,SVP2,SVP3,SVPT0,          &
                 DQDT,DQIDT,DQCDT,DQRDT,DQSDT,DTDT, &
                 RAINCV,PRATEC,NCA,                 &
                 warm_rain,qi_flag,qs_flag,         &
                 ids,ide, jds,jde, kds,kde,         &
                 ims,ime, jms,jme, kms,kme,         &
                 its,ite, jts,jte, kts,kte          )

            IF ( PRESENT( RTHCUTEN ) .AND. PRESENT( RQVCUTEN ) ) THEN
              DO K=kts,kte
                 RTHCUTEN(I,K,J)=DTDT(K)/pi(I,K,J)
                 RQVCUTEN(I,K,J)=DQDT(K)
              ENDDO
            ENDIF

            IF( PRESENT(RQRCUTEN) .AND. PRESENT(RQCCUTEN) .AND. &
                PRESENT(F_QR)                                    ) THEN
              IF ( F_QR            ) THEN
                 DO K=kts,kte
                    RQRCUTEN(I,K,J)=DQRDT(K)
                    RQCCUTEN(I,K,J)=DQCDT(K)
                 ENDDO
               ELSE
! This is the case for Eta microphysics without 3d rain field
                 DO K=kts,kte
                    RQRCUTEN(I,K,J)=0.
                    RQCCUTEN(I,K,J)=DQRDT(K)+DQCDT(K)
                 ENDDO
              ENDIF
            ENDIF

!......     QSTEN STORES GRAUPEL TENDENCY IF IT EXISTS, OTHERISE SNOW (V2)

            IF( PRESENT( RQICUTEN ) .AND. qi_flag )THEN
              DO K=kts,kte
                 RQICUTEN(I,K,J)=DQIDT(K)
              ENDDO
            ENDIF

            IF( PRESENT ( RQSCUTEN ) .AND. qs_flag )THEN
              DO K=kts,kte
                 RQSCUTEN(I,K,J)=DQSDT(K)
              ENDDO
            ENDIF
!
         ENDIF
       ENDDO
     ENDDO

   END SUBROUTINE KFCPS

!-----------------------------------------------------------
   SUBROUTINE KFPARA (I, J,                                &
                      U0,V0,T0,QV0,P0,DZQ,W0AVG1D,         &
                      DT,DX,DXSQ,rho,                      &
                      XLV0,XLV1,XLS0,XLS1,CP,R,G,          &
                      EP2,SVP1,SVP2,SVP3,SVPT0,            &
                      DQDT,DQIDT,DQCDT,DQRDT,DQSDT,DTDT,   &
                      RAINCV,PRATEC,NCA,                   &
                      warm_rain,qi_flag,qs_flag,           &
                      ids,ide, jds,jde, kds,kde,           &
                      ims,ime, jms,jme, kms,kme,           &
                      its,ite, jts,jte, kts,kte            )
!-----------------------------------------------------------
      IMPLICIT NONE
!-----------------------------------------------------------
      INTEGER, INTENT(IN   ) :: ids,ide, jds,jde, kds,kde, &
                                ims,ime, jms,jme, kms,kme, &
                                its,ite, jts,jte, kts,kte, &
                                I,J
      LOGICAL, INTENT(IN   ) :: warm_rain
      LOGICAL           :: qi_flag, qs_flag

!
      REAL, DIMENSION( kts:kte ),                          &
            INTENT(IN   ) ::                           U0, &
                                                       V0, &
                                                       T0, &
                                                      QV0, &
                                                       P0, &
                                                      rho, &
                                                      DZQ, &
                                                  W0AVG1D
!
      REAL,  INTENT(IN   ) :: DT,DX,DXSQ
!

      REAL,  INTENT(IN   ) :: XLV0,XLV1,XLS0,XLS1,CP,R,G
      REAL,  INTENT(IN   ) :: EP2,SVP1,SVP2,SVP3,SVPT0
!
      REAL, DIMENSION( kts:kte ), INTENT(INOUT) ::         &
                                                     DQDT, &
                                                    DQIDT, &
                                                    DQCDT, &
                                                    DQRDT, &
                                                    DQSDT, &
                                                     DTDT

      REAL, DIMENSION( ims:ime , jms:jme ),                &
            INTENT(INOUT) ::                       RAINCV, &
                                                   PRATEC, &
                                                      NCA
!
!...DEFINE LOCAL VARIABLES...
!
      REAL, DIMENSION( kts:kte ) ::                        &
            Q0,Z0,TV0,TU,TVU,QU,TZ,TVD,                    &
            QD,QES,THTES,TG,TVG,QG,WU,WD,W0,EMS,EMSD,      &
            UMF,UER,UDR,DMF,DER,DDR,UMF2,UER2,             &
            UDR2,DMF2,DER2,DDR2,DZA,THTA0,THETEE,          &
            THTAU,THETEU,THTAD,THETED,QLIQ,QICE,           &
            QLQOUT,QICOUT,PPTLIQ,PPTICE,DETLQ,DETIC,       &
            DETLQ2,DETIC2,RATIO,RATIO2

      REAL, DIMENSION( kts:kte ) ::                        &
            DOMGDP,EXN,RHOE,TVQU,DP,RH,EQFRC,WSPD,         &
            QDT,FXM,THTAG,THTESG,THPA,THFXTOP,             &
            THFXBOT,QPA,QFXTOP,QFXBOT,QLPA,QLFXIN,         &
            QLFXOUT,QIPA,QIFXIN,QIFXOUT,QRPA,              &
            QRFXIN,QRFXOUT,QSPA,QSFXIN,QSFXOUT,            &
            QL0,QLG,QI0,QIG,QR0,QRG,QS0,QSG

      REAL, DIMENSION( kts:kte+1 ) :: OMG
      REAL, DIMENSION( kts:kte ) :: RAINFB,SNOWFB

! LOCAL VARS

      REAL    :: P00,T00,CV,B61,RLF,RHIC,RHBC,PIE,         &
                 TTFRZ,TBFRZ,C5,RATE
      REAL    :: GDRY,ROCP,ALIQ,BLIQ,                      &
                 CLIQ,DLIQ,AICE,BICE,CICE,DICE
      REAL    :: FBFRC,P300,DPTHMX,THMIX,QMIX,ZMIX,PMIX,   &
                 ROCPQ,TMIX,EMIX,TLOG,TDPT,TLCL,TVLCL,     &
                 CPORQ,PLCL,ES,DLP,TENV,QENV,TVEN,TVBAR,   &
                 ZLCL,WKL,WABS,TRPPT,WSIGNE,DTLCL,GDT,WLCL,&
                 TVAVG,QESE,WTW,RHOLCL,AU0,VMFLCL,UPOLD,   &
                 UPNEW,ABE,WKLCL,THTUDL,TUDL,TTEMP,FRC1,   &
                 QNEWIC,RL,R1,QNWFRZ,EFFQ,BE,BOTERM,ENTERM,&
                 DZZ,WSQ,UDLBE,REI,EE2,UD2,TTMP,F1,F2,     &
                 THTTMP,QTMP,TMPLIQ,TMPICE,TU95,TU10,EE1,  &
                 UD1,CLDHGT,DPTT,QNEWLQ,DUMFDP,EE,TSAT,    &
                 THTA,P150,USR,VCONV,TIMEC,SHSIGN,VWS,PEF, &
                 CBH,RCBH,PEFCBH,PEFF,PEFF2,TDER,THTMIN,   &
                 DTMLTD,QS,TADVEC,DPDD,FRC,DPT,RDD,A1,     &
                 DSSDT,DTMP,T1RH,QSRH,PPTFLX,CPR,CNDTNF,   &
                 UPDINC,AINCM2,DEVDMF,PPR,RCED,DPPTDF,     &
                 DMFLFS,DMFLFS2,RCED2,DDINC,AINCMX,AINCM1, &
                 AINC,TDER2,PPTFL2,FABE,STAB,DTT,DTT1,     &
                 DTIME,TMA,TMB,TMM,BCOEFF,ACOEFF,QVDIFF,   &
                 TOPOMG,CPM,DQ,ABEG,DABE,DFDA,FRC2,DR,     &
                 UDFRC,TUC,QGS,RH0,RHG,QINIT,QFNL,ERR2,    &
                 RELERR,RLC,RLS,RNC,FABEOLD,AINCOLD,UEFRC, &
                 DDFRC,TDC,DEFRC

      INTEGER :: KX,K,KL
!
      INTEGER :: ISTOP,ML,L5,L4,KMIX,LOW,                  &
                 LC,MXLAYR,LLFC,NLAYRS,NK,                 &
                 KPBL,KLCL,LCL,LET,IFLAG,                  &
                 KFRZ,NK1,LTOP,NJ,LTOP1,                   &
                 LTOPM1,LVF,KSTART,KMIN,LFS,               &
                 ND,NIC,LDB,LDT,ND1,NDK,                   &
                 NM,LMAX,NCOUNT,NOITR,                     &
                 NSTEP,NTC
!
      DATA P00,T00/1.E5,273.16/
      DATA CV,B61,RLF/717.,0.608,3.339E5/
      DATA RHIC,RHBC/1.,0.90/
      DATA PIE,TTFRZ,TBFRZ,C5/3.141592654,268.16,248.16,1.0723E-3/
      DATA RATE/0.01/
!-----------------------------------------------------------
      GDRY=-G/CP
      ROCP=R/CP
      KL=kte
      KX=kte
!
!     ALIQ = 613.3
!     BLIQ = 17.502
!     CLIQ = 4780.8
!     DLIQ = 32.19
      ALIQ = SVP1*1000.
      BLIQ = SVP2
      CLIQ = SVP2*SVPT0
      DLIQ = SVP3
      AICE = 613.2
      BICE = 22.452
      CICE = 6133.0
      DICE = 0.61
!

!...OPTION TO FEED CONVECTIVELY GENERATED RAINWATER
!...INTO GRID-RESOLVED RAINWATER (OR SNOW/GRAUPEL)
!...FIELD.  'FBFRC' IS THE FRACTION OF AVAILABLE
!...PRECIPITATION TO BE FED BACK (0.0 - 1.0)...
!
      FBFRC=0.0
!
!...SCHEME IS CALLED ONCE  ON EACH NORTH-SOUTH SLICE, THE LOOP BELOW
!...CHECKS FOR THE POSSIBILITY OF INITIATING PARAMETERIZED
!...CONVECTION AT EACH POINT WITHIN THE SLICE
!
!...SEE IF IT IS NECESSARY TO CHECK FOR CONVECTIVE TRIGGERING AT THIS
!...GRID POINT. IF NCA>0, CONVECTION IS ALREADY ACTIVE AT THIS POINT,
!...JUST FEED BACK THE TENDENCIES SAVED FROM THE TIME WHEN CONVECTION
!...WAS INITIATED.  IF NCA<0, CONVECTION IS NOT ACTIVE
!...AND YOU MAY WANT TO CHECK TO SEE IF IT CAN BE ACTIVATED FOR THE
!...CURRENT CONDITIONS.  IN PREVIOUS APLICATIONS OF THIS SCHEME,
!...THE VARIABLE ICLDCK WAS USED BELOW TO SAVE TIME BY ONLY CHECKING
!...FOR THE POSSIBILITY OF CONVECTIVE INITIATION EVERY 5 OR 10
!...MINUTES...
!

!  10 CONTINUE
!SUE  P300=1000.*(PSB(I,J)*A(KL)+PTOP-30.)+PP3D(I,J,KL)

      P300=P0(1)-30000.
!
!...PRESSURE PERTURBATION TERM IS ONLY DEFINED AT MID-POINT OF
!...VERTICAL LAYERS...SINCE TOTAL PRESSURE IS NEEDED AT THE TOP AND
!...BOTTOM OF LAYERS BELOW, DO AN INTERPOLATION...
!
!...INPUT A VERTICAL SOUNDING ... NOTE THAT MODEL LAYERS ARE NUMBERED
!...FROM BOTTOM-UP IN THE KF SCHEME...
!
      ML=0
!SUE  tmprpsb=1./PSB(I,J)
!SUE  CELL=PTOP*tmprpsb

      DO 15 K=1,KX
!SUE     P0(K)=1.E3*(A(NK)*PSB(I,J)+PTOP)+PP3D(I,J,NK)
!
!...IF Q0 IS ABOVE SATURATION VALUE, REDUCE IT TO SATURATION LEVEL...
!
         ES=ALIQ*EXP((BLIQ*T0(K)-CLIQ)/(T0(K)-DLIQ))
         QES(K)=EP2*ES/(P0(K)-ES)
         Q0(K)=AMIN1(QES(K),QV0(K))
         Q0(K)=AMAX1(0.000001,Q0(K))
         QL0(K)=0.
         QI0(K)=0.
         QR0(K)=0.
         QS0(K)=0.

         TV0(K)=T0(K)*(1.+B61*Q0(K))
         RHOE(K)=P0(K)/(R*TV0(K))

         DP(K)=rho(k)*g*DZQ(k)
!
!...DZQ IS DZ BETWEEN SIGMA SURFACES, DZA IS DZ BETWEEN MODEL HALF LEVEL
!   DP IS THE PRESSURE INTERVAL BETWEEN FULL SIGMA LEVELS...
!
         IF(P0(K).GE.500E2)L5=K
         IF(P0(K).GE.400E2)L4=K
         IF(P0(K).GE.P300)LLFC=K
         IF(T0(K).GT.T00)ML=K
   15   CONTINUE

        Z0(1)=.5*DZQ(1)
        DO 20 K=2,KL
          Z0(K)=Z0(K-1)+.5*(DZQ(K)+DZQ(K-1))
          DZA(K-1)=Z0(K)-Z0(K-1)
   20   CONTINUE
        DZA(KL)=0.
        KMIX=1
   25   LOW=KMIX

        IF(LOW.GT.LLFC)GOTO 325

        LC=LOW
        MXLAYR=0
!
!...ASSUME THAT IN ORDER TO SUPPORT A DEEP UPDRAFT YOU NEED A LAYER OF
!...UNSTABLE AIR 50 TO 100 mb DEEP...TO APPROXIMATE THIS, ISOLATE A
!...GROUP OF ADJACENT INDIVIDUAL MODEL LAYERS, WITH THE BASE AT LEVEL
!...LC, SUCH THAT THE COMBINED DEPTH OF THESE LAYERS IS AT LEAST 60 mb..
!
        NLAYRS=0
        DPTHMX=0.
        DO 63 NK=LC,KX
          DPTHMX=DPTHMX+DP(NK)
          NLAYRS=NLAYRS+1
   63   IF(DPTHMX.GT.6.E3)GOTO 64
        GOTO 325
   64   KPBL=LC+NLAYRS-1
        KMIX=LC+1
   18   THMIX=0.
        QMIX=0.
        ZMIX=0.
        PMIX=0.
        DPTHMX=0.
!
!...FIND THE THERMODYNAMIC CHARACTERISTICS OF THE LAYER BY
!...MASS-WEIGHTING THE CHARACTERISTICS OF THE INDIVIDUAL MODEL
!...LAYERS...
!
        DO 17 NK=LC,KPBL
          DPTHMX=DPTHMX+DP(NK)
          ROCPQ=0.2854*(1.-0.28*Q0(NK))
          THMIX=THMIX+DP(NK)*T0(NK)*(P00/P0(NK))**ROCPQ
          QMIX=QMIX+DP(NK)*Q0(NK)
          ZMIX=ZMIX+DP(NK)*Z0(NK)
   17   PMIX=PMIX+DP(NK)*P0(NK)
        THMIX=THMIX/DPTHMX
        QMIX=QMIX/DPTHMX
        ZMIX=ZMIX/DPTHMX
        PMIX=PMIX/DPTHMX
        ROCPQ=0.2854*(1.-0.28*QMIX)
        TMIX=THMIX*(PMIX/P00)**ROCPQ
        EMIX=QMIX*PMIX/(EP2+QMIX)
!
!...FIND THE TEMPERATURE OF THE MIXTURE AT ITS LCL, PRESSURE
!...LEVEL OF LCL...
!
        TLOG=ALOG(EMIX/ALIQ)
        TDPT=(CLIQ-DLIQ*TLOG)/(BLIQ-TLOG)
        TLCL=TDPT-(.212+1.571E-3*(TDPT-T00)-4.36E-4*(TMIX-T00))*(TMIX-  &
             TDPT)
        TLCL=AMIN1(TLCL,TMIX)
        TVLCL=TLCL*(1.+0.608*QMIX)
        CPORQ=1./ROCPQ
        PLCL=P00*(TLCL/THMIX)**CPORQ
        DO 29 NK=LC,KL
          KLCL=NK
          IF(PLCL.GE.P0(NK))GOTO 35
   29   CONTINUE
        GOTO 325
   35   K=KLCL-1
        DLP=ALOG(PLCL/P0(K))/ALOG(P0(KLCL)/P0(K))
!
!...ESTIMATE ENVIRONMENTAL TEMPERATURE AND MIXING RATIO AT THE LCL...
!
        TENV=T0(K)+(T0(KLCL)-T0(K))*DLP
        QENV=Q0(K)+(Q0(KLCL)-Q0(K))*DLP
        TVEN=TENV*(1.+0.608*QENV)
        TVBAR=0.5*(TV0(K)+TVEN)
!        ZLCL=Z0(K)+R*TVBAR*ALOG(P0(K)/PLCL)/G
        ZLCL=Z0(K)+(Z0(KLCL)-Z0(K))*DLP
!
!...CHECK TO SEE IF CLOUD IS BUOYANT USING FRITSCH-CHAPPELL TRIGGER
!...FUNCTION DESCRIBED IN KAIN AND FRITSCH (1992)...W0AVG IS AN
!...APROXIMATE VALUE FOR THE RUNNING-MEAN GRID-SCALE VERTICAL
!...VELOCITY, WHICH GIVES SMOOTHER FIELDS OF CONVECTIVE INITIATION
!...THAN THE INSTANTANEOUS VALUE...FORMULA RELATING TEMPERATURE
!...PERTURBATION TO VERTICAL VELOCITY HAS BEEN USED WITH THE MOST
!...SUCCESS AT GRID LENGTHS NEAR 25 km.  FOR DIFFERENT GRID-LENGTHS,
!...ADJUST VERTICAL VELOCITY TO EQUIVALENT VALUE FOR 25 KM GRID
!...LENGTH, ASSUMING LINEAR DEPENDENCE OF W ON GRID LENGTH...
!
        WKLCL=0.02*ZLCL/2.5E3
        WKL=(W0AVG1D(K)+(W0AVG1D(KLCL)-W0AVG1D(K))*DLP)*DX/25.E3- &
            WKLCL
        WABS=ABS(WKL)+1.E-10
        WSIGNE=WKL/WABS
        DTLCL=4.64*WSIGNE*WABS**0.33
        GDT=G*DTLCL*(ZLCL-Z0(LC))/(TV0(LC)+TVEN)
        WLCL=1.+.5*WSIGNE*SQRT(ABS(GDT)+1.E-10)
        IF(TLCL+DTLCL.GT.TENV)GOTO 45
        IF(KPBL.GE.LLFC)GOTO 325
        GOTO 25
!
!...CONVECTIVE TRIGGERING CRITERIA HAS BEEN SATISFIED...COMPUTE
!...EQUIVALENT POTENTIAL TEMPERATURE
!...(THETEU) AND VERTICAL VELOCITY OF THE RISING PARCEL AT THE LCL...
!
   45   THETEU(K)=TMIX*(1.E5/PMIX)**(0.2854*(1.-0.28*QMIX))* &
                  EXP((3374.6525/TLCL-2.5403)*QMIX*(1.+0.81*QMIX))
        ES=ALIQ*EXP((TENV*BLIQ-CLIQ)/(TENV-DLIQ))
        TVAVG=0.5*(TV0(KLCL)+TENV*(1.+0.608*QENV))
        PLCL=P0(KLCL)*EXP(G/(R*TVAVG)*(Z0(KLCL)-ZLCL))
        QESE=EP2*ES/(PLCL-ES)
        GDT=G*DTLCL*(ZLCL-Z0(LC))/(TV0(LC)+TVEN)
        WLCL=1.+.5*WSIGNE*SQRT(ABS(GDT)+1.E-10)
        THTES(K)=TENV*(1.E5/PLCL)**(0.2854*(1.-0.28*QESE))* &
                 EXP((3374.6525/TENV-2.5403)*QESE*(1.+0.81*QESE))
        WTW=WLCL*WLCL
        IF(WLCL.LT.0.)GOTO 25
        TVLCL=TLCL*(1.+0.608*QMIX)
        RHOLCL=PLCL/(R*TVLCL)
!
        LCL=KLCL
        LET=LCL
!
!*******************************************************************
!                                                                  *
!                 COMPUTE UPDRAFT PROPERTIES                       *
!                                                                  *
!*******************************************************************
!
!
!...ESTIMATE INITIAL UPDRAFT MASS FLUX (UMF(K))...
!
        WU(K)=WLCL
        AU0=PIE*RAD*RAD
        UMF(K)=RHOLCL*AU0
        VMFLCL=UMF(K)
        UPOLD=VMFLCL
        UPNEW=UPOLD
!
!...RATIO2 IS THE DEGREE OF GLACIATION IN THE CLOUD (0 TO 1),
!...UER IS THE ENVIR ENTRAINMENT RATE, ABE IS AVAILABLE BUOYANT ENERGY,
!   TRPPT IS THE TOTAL RATE OF PRECIPITATION PRODUCTION...
!
        RATIO2(K)=0.
        UER(K)=0.
        ABE=0.
        TRPPT=0.
        TU(K)=TLCL
        TVU(K)=TVLCL
        QU(K)=QMIX
        EQFRC(K)=1.
        QLIQ(K)=0.
        QICE(K)=0.
        QLQOUT(K)=0.
        QICOUT(K)=0.
        DETLQ(K)=0.
        DETIC(K)=0.
        PPTLIQ(K)=0.
        PPTICE(K)=0.
        IFLAG=0
        KFRZ=LC
!
!...THE AMOUNT OF CONV AVAIL POT ENERGY (CAPE) IS CALCULATED WITH
!   RESPECT TO UNDILUTE PARCEL ASCENT; EQ POT TEMP OF UNDILUTE
!   PARCEL IS THTUDL, UNDILUTE TEMPERATURE IS GIVEN BY TUDL...
!
        THTUDL=THETEU(K)
        TUDL=TLCL
!
!...TTEMP IS USED DURING CALCULATION OF THE LINEAR GLACIATION
!   PROCESS; IT IS INITIALLY SET TO THE TEMPERATURE AT WHICH
!   FREEZING IS SPECIFIED TO BEGIN.  WITHIN THE GLACIATION
!   INTERVAL, IT IS SET EQUAL TO THE UPDRAFT TEMP AT THE
!   PREVIOUS MODEL LEVEL...
!
        TTEMP=TTFRZ
!
!...ENTER THE LOOP FOR UPDRAFT CALCULATIONS...CALCULATE UPDRAFT TEMP,
!   MIXING RATIO, VERTICAL MASS FLUX, LATERAL DETRAINMENT OF MASS AND
!   MOISTURE, PRECIPITATION RATES AT EACH MODEL LEVEL...
!
        DO 60 NK=K,KL-1
          NK1=NK+1
          RATIO2(NK1)=RATIO2(NK)
!
!...UPDATE UPDRAFT PROPERTIES AT THE NEXT MODEL LVL TO REFLECT
!   ENTRAINMENT OF ENVIRONMENTAL AIR...
!
          FRC1=0.
          TU(NK1)=T0(NK1)
          THETEU(NK1)=THETEU(NK)
          QU(NK1)=QU(NK)
          QLIQ(NK1)=QLIQ(NK)
          QICE(NK1)=QICE(NK)

          CALL TPMIX(P0(NK1),THETEU(NK1),TU(NK1),QU(NK1),QLIQ(NK1), &
               QICE(NK1),QNEWLQ,QNEWIC,RATIO2(NK1),RL,XLV0,XLV1,XLS0, &
               XLS1,EP2,ALIQ,BLIQ,CLIQ,DLIQ,AICE,BICE,CICE,DICE)
          TVU(NK1)=TU(NK1)*(1.+0.608*QU(NK1))
!
!...CHECK TO SEE IF UPDRAFT TEMP IS WITHIN THE FREEZING INTERVAL,
!   IF IT IS, CALCULATE THE FRACTIONAL CONVERSION TO GLACIATION
!   AND ADJUST QNEWLQ TO REFLECT THE GRADUAL CHANGE IN THETAU
!   SINCE THE LAST MODEL LEVEL...THE GLACIATION EFFECTS WILL BE
!   DETERMINED AFTER THE AMOUNT OF CONDENSATE AVAILABLE AFTER
!   PRECIP FALLOUT IS DETERMINED...TTFRZ IS THE TEMP AT WHICH
!   GLACIATION BEGINS, TBFRZ THE TEMP AT WHICH IT ENDS...
!
          IF(TU(NK1).LE.TTFRZ.AND.IFLAG.LT.1)THEN
            IF(TU(NK1).GT.TBFRZ)THEN
              IF(TTEMP.GT.TTFRZ)TTEMP=TTFRZ
              FRC1=(TTEMP-TU(NK1))/(TTFRZ-TBFRZ)
              R1=(TTEMP-TU(NK1))/(TTEMP-TBFRZ)
            ELSE
              FRC1=(TTEMP-TBFRZ)/(TTFRZ-TBFRZ)
              R1=1.
              IFLAG=1
            ENDIF
            QNWFRZ=QNEWLQ
            QNEWIC=QNEWIC+QNEWLQ*R1*0.5
            QNEWLQ=QNEWLQ-QNEWLQ*R1*0.5
            EFFQ=(TTFRZ-TBFRZ)/(TTEMP-TBFRZ)
            TTEMP=TU(NK1)
          ENDIF
!
!  CALCULATE UPDRAFT VERTICAL VELOCITY AND PRECIPITATION FALLOUT...
!
          IF(NK.EQ.K)THEN
            BE=(TVLCL+TVU(NK1))/(TVEN+TV0(NK1))-1.
            BOTERM=2.*(Z0(NK1)-ZLCL)*G*BE/1.5
            ENTERM=0.
            DZZ=Z0(NK1)-ZLCL
          ELSE
            BE=(TVU(NK)+TVU(NK1))/(TV0(NK)+TV0(NK1))-1.
            BOTERM=2.*DZA(NK)*G*BE/1.5
            ENTERM=2.*UER(NK)*WTW/UPOLD
            DZZ=DZA(NK)
          ENDIF
          WSQ=WTW
          CALL CONDLOAD(QLIQ(NK1),QICE(NK1),WTW,DZZ,BOTERM,ENTERM,RATE, &
               QNEWLQ,QNEWIC,QLQOUT(NK1),QICOUT(NK1), G)

!...IF VERT VELOCITY IS LESS THAN ZERO, EXIT THE UPDRAFT LOOP AND,
!   IF CLOUD IS TALL ENOUGH, FINALIZE UPDRAFT CALCULATIONS...
!
          IF(WTW.LE.0.)GOTO 65
          WABS=SQRT(ABS(WTW))
          WU(NK1)=WTW/WABS
!
!  UPDATE THE ABE FOR UNDILUTE ASCENT...
!
          THTES(NK1)=T0(NK1)*(1.E5/P0(NK1))**(0.2854*(1.-0.28*QES(NK1))) &
                     *                                                   &
                     EXP((3374.6525/T0(NK1)-2.5403)*QES(NK1)*(1.+0.81*   &
                     QES(NK1)))
          UDLBE=((2.*THTUDL)/(THTES(NK)+THTES(NK1))-1.)*DZZ
          IF(UDLBE.GT.0.)ABE=ABE+UDLBE*G
!
!  DETERMINE THE EFFECTS OF CLOUD GLACIATION IF WITHIN THE SPECIFIED
!  TEMP INTERVAL...
!
          IF(FRC1.GT.1.E-6)THEN
            CALL DTFRZNEW(TU(NK1),P0(NK1),THETEU(NK1),QU(NK1),QLIQ(NK1), &
                 QICE(NK1),RATIO2(NK1),TTFRZ,TBFRZ,QNWFRZ,RL,FRC1,EFFQ,  &
                 IFLAG,XLV0,XLV1,XLS0,XLS1,EP2,ALIQ,BLIQ,CLIQ,DLIQ,AICE,BICE &
                 ,CICE,DICE)
          ENDIF
!
!  CALL SUBROUTINE TO CALCULATE ENVIRONMENTAL EQUIVALENT POTENTIAL TEMP.
!  WITHIN GLACIATION INTERVAL, THETAE MUST BE CALCULATED WITH RESPECT TO
!  SAME DEGREE OF GLACIATION FOR ALL ENTRAINING AIR...
!
          CALL ENVIRTHT(P0(NK1),T0(NK1),Q0(NK1),THETEE(NK1),RATIO2(NK1), &
               RL,EP2,ALIQ,BLIQ,CLIQ,DLIQ,AICE,BICE,CICE,DICE)

!...REI IS THE RATE OF ENVIRONMENTAL INFLOW...
!
          REI=VMFLCL*DP(NK1)*0.03/RAD
          TVQU(NK1)=TU(NK1)*(1.+0.608*QU(NK1)-QLIQ(NK1)-QICE(NK1))
!
!...IF CLOUD PARCELS ARE VIRTUALLY COLDER THAN THE ENVIRONMENT, NO
!   ENTRAINMENT IS ALLOWED AT THIS LEVEL...
!
          IF(TVQU(NK1).LE.TV0(NK1))THEN
            UER(NK1)=0.0
            UDR(NK1)=REI
            EE2=0.
            UD2=1.
            EQFRC(NK1)=0.
            GOTO 55
          ENDIF
          LET=NK1
          TTMP=TVQU(NK1)
!
!...DETERMINE THE CRITICAL MIXED FRACTION OF UPDRAFT AND ENVIRONMENTAL
!   AIR FOR ESTIMATION OF ENTRAINMENT AND DETRAINMENT RATES...
!
          F1=0.95
          F2=1.-F1
          THTTMP=F1*THETEE(NK1)+F2*THETEU(NK1)
          QTMP=F1*Q0(NK1)+F2*QU(NK1)
          TMPLIQ=F2*QLIQ(NK1)
          TMPICE=F2*QICE(NK1)
          CALL TPMIX(P0(NK1),THTTMP,TTMP,QTMP,TMPLIQ,TMPICE,QNEWLQ,      &
               QNEWIC,RATIO2(NK1),RL,XLV0,XLV1,XLS0,XLS1,EP2,ALIQ,BLIQ,CLIQ, &
               DLIQ,AICE,BICE,CICE,DICE)
          TU95=TTMP*(1.+0.608*QTMP-TMPLIQ-TMPICE)
          IF(TU95.GT.TV0(NK1))THEN
            EE2=1.
            UD2=0.
            EQFRC(NK1)=1.0
            GOTO 50
          ENDIF
          F1=0.10
          F2=1.-F1
          THTTMP=F1*THETEE(NK1)+F2*THETEU(NK1)
          QTMP=F1*Q0(NK1)+F2*QU(NK1)
          TMPLIQ=F2*QLIQ(NK1)
          TMPICE=F2*QICE(NK1)
          CALL TPMIX(P0(NK1),THTTMP,TTMP,QTMP,TMPLIQ,TMPICE,QNEWLQ,      &
               QNEWIC,RATIO2(NK1),RL,XLV0,XLV1,XLS0,XLS1,EP2,ALIQ,BLIQ,CLIQ, &
               DLIQ,AICE,BICE,CICE,DICE)
          TU10=TTMP*(1.+0.608*QTMP-TMPLIQ-TMPICE)
          IF(TU10.EQ.TVQU(NK1))THEN
            EE2=1.
            UD2=0.
            EQFRC(NK1)=1.0
            GOTO 50
          ENDIF
          EQFRC(NK1)=(TV0(NK1)-TVQU(NK1))*F1/(TU10-TVQU(NK1))
          EQFRC(NK1)=AMAX1(0.0,EQFRC(NK1))
          EQFRC(NK1)=AMIN1(1.0,EQFRC(NK1))
          IF(EQFRC(NK1).EQ.1)THEN
            EE2=1.
            UD2=0.
            GOTO 50
          ELSEIF(EQFRC(NK1).EQ.0.)THEN
            EE2=0.
            UD2=1.
            GOTO 50
          ELSE
!
!...SUBROUTINE PROF5 INTEGRATES OVER THE GAUSSIAN DIST TO DETERMINE THE
!   FRACTIONAL ENTRAINMENT AND DETRAINMENT RATES...
!
            CALL PROF5(EQFRC(NK1),EE2,UD2)
          ENDIF
!
   50     IF(NK.EQ.K)THEN
            EE1=1.
            UD1=0.
          ENDIF
!
!...NET ENTRAINMENT AND DETRAINMENT RATES ARE GIVEN BY THE AVERAGE
!   FRACTIONAL VALUES IN THE LAYER...
!
          UER(NK1)=0.5*REI*(EE1+EE2)
          UDR(NK1)=0.5*REI*(UD1+UD2)
!
!...IF THE CALCULATED UPDRAFT DETRAINMENT RATE IS GREATER THAN THE TOTAL
!   UPDRAFT MASS FLUX, ALL CLOUD MASS DETRAINS, EXIT UPDRAFT CALCULATION
!
   55     IF(UMF(NK)-UDR(NK1).LT.10.)THEN
!
!...IF THE CALCULATED DETRAINED MASS FLUX IS GREATER THAN THE TOTAL
!   UPDRAFT FLUX, IMPOSE TOTAL DETRAINMENT OF UPDRAFT MASS AT THE
!   PREVIOUS MODEL
!
            IF(UDLBE.GT.0.)ABE=ABE-UDLBE*G
            LET=NK
!         WRITE(98,1015)P0(NK1)/100.
            GOTO 65
          ENDIF
          EE1=EE2
          UD1=UD2
          UPOLD=UMF(NK)-UDR(NK1)
          UPNEW=UPOLD+UER(NK1)
          UMF(NK1)=UPNEW
!
!...DETLQ AND DETIC ARE THE RATES OF DETRAINMENT OF LIQUID AND ICE IN
!   THE DETRAINING UPDRAFT MASS...
!
          DETLQ(NK1)=QLIQ(NK1)*UDR(NK1)
          DETIC(NK1)=QICE(NK1)*UDR(NK1)
          QDT(NK1)=QU(NK1)
          QU(NK1)=(UPOLD*QU(NK1)+UER(NK1)*Q0(NK1))/UPNEW
          THETEU(NK1)=(THETEU(NK1)*UPOLD+THETEE(NK1)*UER(NK1))/UPNEW
          QLIQ(NK1)=QLIQ(NK1)*UPOLD/UPNEW
          QICE(NK1)=QICE(NK1)*UPOLD/UPNEW
!
!...KFRZ IS THE HIGHEST MODEL LEVEL AT WHICH LIQUID CONDENSATE IS
!   GENERATING PPTLIQ IS THE RATE OF GENERATION (FALLOUT) OF LIQUID
!   PRECIP AT A GIVING MODEL LVL, PPTICE THE SAME FOR ICE, TRPPT IS
!   THE TOTAL RATE OF PRODUCTION OF PRECIP UP TO THE CURRENT MODEL LEVEL
!
          IF(ABS(RATIO2(NK1)-1.).GT.1.E-6)KFRZ=NK1
          PPTLIQ(NK1)=QLQOUT(NK1)*(UMF(NK)-UDR(NK1))
          PPTICE(NK1)=QICOUT(NK1)*(UMF(NK)-UDR(NK1))
          TRPPT=TRPPT+PPTLIQ(NK1)+PPTICE(NK1)
          IF(NK1.LE.KPBL)UER(NK1)=UER(NK1)+VMFLCL*DP(NK1)/DPTHMX
   60   CONTINUE
!
!...CHECK CLOUD DEPTH...IF CLOUD IS TALL ENOUGH, ESTIMATE THE EQUILIBRIU
!   TEMPERATURE LEVEL (LET) AND ADJUST MASS FLUX PROFILE AT CLOUD TOP SO
!   THAT MASS FLUX DECREASES TO ZERO AS A LINEAR FUNCTION OF PRESSURE
!   BETWEEN THE LET AND CLOUD TOP...
!
!...LTOP IS THE MODEL LEVEL JUST BELOW THE LEVEL AT WHICH VERTICAL
!   VELOCITY FIRST BECOMES NEGATIVE...
!
   65   LTOP=NK
        CLDHGT=Z0(LTOP)-ZLCL
!
!...IF CLOUD TOP HGT IS LESS THAN SPECIFIED MINIMUM HEIGHT, GO BACK AND
!   THE NEXT HIGHEST 60MB LAYER TO SEE IF A BIGGER CLOUD CAN BE OBTAINED
!   THAT SOURCE AIR...
!
!       IF(CLDHGT.LT.4.E3.OR.ABE.LT.1.)THEN
        IF(CLDHGT.LT.3.E3.OR.ABE.LT.1.)THEN
          DO 70 NK=K,LTOP
            UMF(NK)=0.
            UDR(NK)=0.
            UER(NK)=0.
            DETLQ(NK)=0.
            DETIC(NK)=0.
            PPTLIQ(NK)=0.
   70     PPTICE(NK)=0.
          GOTO 25
        ENDIF
!
!...IF THE LET AND LTOP ARE THE SAME, DETRAIN ALL OF THE UPDRAFT MASS
!   FLUX THIS LEVEL...
!
        IF(LET.EQ.LTOP)THEN
          UDR(LTOP)=UMF(LTOP)+UDR(LTOP)-UER(LTOP)
          DETLQ(LTOP)=QLIQ(LTOP)*UDR(LTOP)*UPNEW/UPOLD
          DETIC(LTOP)=QICE(LTOP)*UDR(LTOP)*UPNEW/UPOLD
          TRPPT=TRPPT-(PPTLIQ(LTOP)+PPTICE(LTOP))
          UER(LTOP)=0.
          UMF(LTOP)=0.
          GOTO 85
        ENDIF
!
!   BEGIN TOTAL DETRAINMENT AT THE LEVEL ABOVE THE LET...
!
        DPTT=0.
        DO 71 NJ=LET+1,LTOP
   71   DPTT=DPTT+DP(NJ)
        DUMFDP=UMF(LET)/DPTT
!
!...ADJUST MASS FLUX PROFILES, DETRAINMENT RATES, AND PRECIPITATION FALL
!   RATES TO REFLECT THE LINEAR DECREASE IN MASS FLX BETWEEN THE LET AND
!   PTOP
!
        DO 75 NK=LET+1,LTOP
          UDR(NK)=DP(NK)*DUMFDP
          UMF(NK)=UMF(NK-1)-UDR(NK)
          DETLQ(NK)=QLIQ(NK)*UDR(NK)
          DETIC(NK)=QICE(NK)*UDR(NK)
          TRPPT=TRPPT-PPTLIQ(NK)-PPTICE(NK)
          PPTLIQ(NK)=(UMF(NK-1)-UDR(NK))*QLQOUT(NK)
          PPTICE(NK)=(UMF(NK-1)-UDR(NK))*QICOUT(NK)
          TRPPT=TRPPT+PPTLIQ(NK)+PPTICE(NK)
   75   CONTINUE
!
!...SEND UPDRAFT CHARACTERISTICS TO OUTPUT FILES...
!
   85   CONTINUE
!
!...EXTEND THE UPDRAFT MASS FLUX PROFILE DOWN TO THE SOURCE LAYER FOR
!   THE UPDRAFT AIR...ALSO, DEFINE THETAE FOR LEVELS BELOW THE LCL...
!
        DO 90 NK=1,K
          IF(NK.GE.LC)THEN
            IF(NK.EQ.LC)THEN
              UMF(NK)=VMFLCL*DP(NK)/DPTHMX
              UER(NK)=VMFLCL*DP(NK)/DPTHMX
            ELSEIF(NK.LE.KPBL)THEN
              UER(NK)=VMFLCL*DP(NK)/DPTHMX
              UMF(NK)=UMF(NK-1)+UER(NK)
            ELSE
              UMF(NK)=VMFLCL
              UER(NK)=0.
            ENDIF
            TU(NK)=TMIX+(Z0(NK)-ZMIX)*GDRY
            QU(NK)=QMIX
            WU(NK)=WLCL
          ELSE
            TU(NK)=0.
            QU(NK)=0.
            UMF(NK)=0.
            WU(NK)=0.
            UER(NK)=0.
          ENDIF
          UDR(NK)=0.
          QDT(NK)=0.
          QLIQ(NK)=0.
          QICE(NK)=0.
          QLQOUT(NK)=0.
          QICOUT(NK)=0.
          PPTLIQ(NK)=0.
          PPTICE(NK)=0.
          DETLQ(NK)=0.
          DETIC(NK)=0.
          RATIO2(NK)=0.
          EE=Q0(NK)*P0(NK)/(EP2+Q0(NK))
          TLOG=ALOG(EE/ALIQ)
          TDPT=(CLIQ-DLIQ*TLOG)/(BLIQ-TLOG)
          TSAT=TDPT-(.212+1.571E-3*(TDPT-T00)-4.36E-4*(T0(NK)-T00))*( &
               T0(NK)-TDPT)
          THTA=T0(NK)*(1.E5/P0(NK))**(0.2854*(1.-0.28*Q0(NK)))
          THETEE(NK)=THTA*                                               &
                     EXP((3374.6525/TSAT-2.5403)*Q0(NK)*(1.+0.81*Q0(NK)) &
                     )
          THTES(NK)=THTA*                                                &
                    EXP((3374.6525/T0(NK)-2.5403)*QES(NK)*(1.+0.81*      &
                    QES(NK)))
          EQFRC(NK)=1.0
   90   CONTINUE
!
        LTOP1=LTOP+1
        LTOPM1=LTOP-1
!
!...DEFINE VARIABLES ABOVE CLOUD TOP...
!
        DO 95 NK=LTOP1,KX
          UMF(NK)=0.
          UDR(NK)=0.
          UER(NK)=0.
          QDT(NK)=0.
          QLIQ(NK)=0.
          QICE(NK)=0.
          QLQOUT(NK)=0.
          QICOUT(NK)=0.
          DETLQ(NK)=0.
          DETIC(NK)=0.
          PPTLIQ(NK)=0.
          PPTICE(NK)=0.
          IF(NK.GT.LTOP1)THEN
            TU(NK)=0.
            QU(NK)=0.
            WU(NK)=0.
          ENDIF
          THTA0(NK)=0.
          THTAU(NK)=0.
          EMS(NK)=DP(NK)*DXSQ/G
          EMSD(NK)=1./EMS(NK)
          TG(NK)=T0(NK)
          QG(NK)=Q0(NK)
          QLG(NK)=0.
          QIG(NK)=0.
          QRG(NK)=0.
          QSG(NK)=0.
   95   OMG(NK)=0.
        OMG(KL+1)=0.
        P150=P0(KLCL)-1.50E4
        DO 100 NK=1,LTOP
          THTAD(NK)=0.
          EMS(NK)=DP(NK)*DXSQ/G
          EMSD(NK)=1./EMS(NK)
!
!...INITIALIZE SOME VARIABLES TO BE USED LATER IN THE VERT ADVECTION
!   SCHEME
!
          EXN(NK)=(P00/P0(NK))**(0.2854*(1.-0.28*QDT(NK)))
          THTAU(NK)=TU(NK)*EXN(NK)
          EXN(NK)=(P00/P0(NK))**(0.2854*(1.-0.28*Q0(NK)))
          THTA0(NK)=T0(NK)*EXN(NK)
!
!...LVF IS THE LEVEL AT WHICH MOISTURE FLUX IS ESTIMATED AS THE BASIS
!...FOR PRECIPITATION EFFICIENCY CALCULATIONS...
!
          IF(P0(NK).GT.P150)LVF=NK
  100   OMG(NK)=0.
        LVF=MIN0(LVF,LET)
        USR=UMF(LVF+1)*(QU(LVF+1)+QLIQ(LVF+1)+QICE(LVF+1))
        USR=AMIN1(USR,TRPPT)
        IF(USR.LT.1.E-8)USR=TRPPT
!
!     WRITE(98,1025)KLCL,ZLCL,DTLCL,LTOP,P0(LTOP),IFLAG,
!    * TMIX-T00,PMIX,QMIX,ABE
!     WRITE(98,1030)P0(LET)/100.,P0(LTOP)/100.,VMFLCL,PLCL/100.,
!    * WLCL,CLDHGT
!
!...COMPUTE CONVECTIVE TIME SCALE(TIMEC). THE MEAN WIND AT THE LCL
!...AND MIDTROPOSPHERE IS USED.
!
        WSPD(KLCL)=SQRT(U0(KLCL)*U0(KLCL)+V0(KLCL)*V0(KLCL))
        WSPD(L5)=SQRT(U0(L5)*U0(L5)+V0(L5)*V0(L5))
        WSPD(LTOP)=SQRT(U0(LTOP)*U0(LTOP)+V0(LTOP)*V0(LTOP))
        VCONV=.5*(WSPD(KLCL)+WSPD(L5))
        if (VCONV .gt. 0.) then
           TIMEC=DX/VCONV
        else
           TIMEC=3600.
        endif
!       TIMEC=DX/VCONV
        TADVEC=TIMEC
        TIMEC=AMAX1(1800.,TIMEC)
        TIMEC=AMIN1(3600.,TIMEC)
        NIC=NINT(TIMEC/DT)
        TIMEC=FLOAT(NIC)*DT
!
!...COMPUTE WIND SHEAR AND PRECIPITATION EFFICIENCY.
!
!        SHSIGN = CVMGT(1.,-1.,WSPD(LTOP).GT.WSPD(KLCL))
        IF(WSPD(LTOP).GT.WSPD(KLCL))THEN
          SHSIGN=1.
        ELSE
          SHSIGN=-1.
        ENDIF
        VWS=(U0(LTOP)-U0(KLCL))*(U0(LTOP)-U0(KLCL))+(V0(LTOP)-V0(KLCL))* &
            (V0(LTOP)-V0(KLCL))
        VWS=1.E3*SHSIGN*SQRT(VWS)/(Z0(LTOP)-Z0(LCL))
        PEF=1.591+VWS*(-.639+VWS*(9.53E-2-VWS*4.96E-3))
        PEF=AMAX1(PEF,.2)
        PEF=AMIN1(PEF,.9)
!
!...PRECIPITATION EFFICIENCY IS A FUNCTION OF THE HEIGHT OF CLOUD BASE.
!
        CBH=(ZLCL-Z0(1))*3.281E-3
        IF(CBH.LT.3.)THEN
          RCBH=.02
        ELSE
          RCBH=.96729352+CBH*(-.70034167+CBH*(.162179896+CBH*(-  &
               1.2569798E-2+CBH*(4.2772E-4-CBH*5.44E-6))))
        ENDIF
        IF(CBH.GT.25)RCBH=2.4
        PEFCBH=1./(1.+RCBH)
        PEFCBH=AMIN1(PEFCBH,.9)
!
!... MEAN PEF. IS USED TO COMPUTE RAINFALL.
!
        PEFF=.5*(PEF+PEFCBH)
        PEFF2=PEFF
!        WRITE(98,1035)PEF,PEFCBH,LC,LET,WKL,VWS
!
!*****************************************************************
!                                                                *
!                  COMPUTE DOWNDRAFT PROPERTIES                  *
!                                                                *
!*****************************************************************
!
!...LET DOWNDRAFT ORIGINATE AT THE LEVEL OF MINIMUM SATURATION EQUIVALEN
!...POTENTIAL TEMPERATURE (SEQT) IN THE CLOUD LAYER, EXTEND DOWNWARD TO
!...SURFACE, OR TO THE LAYER BELOW CLOUD BASE AT WHICH ENVIR SEQT IS LES
!...THAN MIN SEQT IN THE CLOUD LAYER...LET DOWNDRAFT DETRAIN OVER A LAYE
!...OF SPECIFIED PRESSURE-DEPTH (DPDD)...
!
        TDER=0.
        KSTART=MAX0(KPBL,KLCL)
        THTMIN=THTES(KSTART+1)
        KMIN=KSTART+1
        DO 104 NK=KSTART+2,LTOP-1
          THTMIN=AMIN1(THTMIN,THTES(NK))
          IF(THTMIN.EQ.THTES(NK))KMIN=NK
  104   CONTINUE
        LFS=KMIN
        IF(RATIO2(LFS).GT.0.)CALL ENVIRTHT(P0(LFS),T0(LFS),Q0(LFS),     &
          THETEE(LFS),0.,RL,EP2,ALIQ,BLIQ,CLIQ,DLIQ,AICE,BICE,CICE,DICE)
        EQFRC(LFS)=(THTES(LFS)-THETEU(LFS))/(THETEE(LFS)-THETEU(LFS))
        EQFRC(LFS)=AMAX1(EQFRC(LFS),0.)
        EQFRC(LFS)=AMIN1(EQFRC(LFS),1.)
        THETED(LFS)=THTES(LFS)
!
!...ESTIMATE THE EFFECT OF MELTING PRECIPITATION IN THE DOWNDRAFT...
!
        IF(ML.GT.0)THEN
          DTMLTD=0.5*(QU(KLCL)-QU(LTOP))*RLF/CP
        ELSE
          DTMLTD=0.
        ENDIF
        TZ(LFS)=T0(LFS)-DTMLTD
        ES=ALIQ*EXP((TZ(LFS)*BLIQ-CLIQ)/(TZ(LFS)-DLIQ))
        QS=EP2*ES/(P0(LFS)-ES)
        QD(LFS)=EQFRC(LFS)*Q0(LFS)+(1.-EQFRC(LFS))*QU(LFS)
        THTAD(LFS)=TZ(LFS)*(P00/P0(LFS))**(0.2854*(1.-0.28*QD(LFS)))
        IF(QD(LFS).GE.QS)THEN
          THETED(LFS)=THTAD(LFS)*                                       &
                      EXP((3374.6525/TZ(LFS)-2.5403)*QS*(1.+0.81*QS))
        ELSE
          CALL ENVIRTHT(P0(LFS),TZ(LFS),QD(LFS),THETED(LFS),0.,RL,EP2,ALIQ, &
               BLIQ,CLIQ,DLIQ,AICE,BICE,CICE,DICE)
        ENDIF
        DO 107 NK=1,LFS
          ND=LFS-NK
          IF(THETED(LFS).GT.THTES(ND).OR.ND.EQ.1)THEN
            LDB=ND
!
!...IF DOWNDRAFT NEVER BECOMES NEGATIVELY BUOYANT OR IF IT
!...IS SHALLOWER 50 mb, DON'T ALLOW IT TO OCCUR AT ALL...
!
            IF(NK.EQ.1.OR.(P0(LDB)-P0(LFS)).LT.50.E2)GOTO 141
! testing ---- no downdraft
!           GOTO 141
            GOTO 110
          ENDIF
  107   CONTINUE
!
!...ALLOW DOWNDRAFT TO DETRAIN IN A SINGLE LAYER, BUT WITH DOWNDRAFT AIR
!...TYPICALLY FLUSHED UP INTO HIGHER LAYERS AS ALLOWED IN THE TOTAL
!...VERTICAL ADVECTION CALCULATIONS FARTHER DOWN IN THE CODE...
!
  110   DPDD=DP(LDB)
        LDT=LDB
        FRC=1.
        DPT=0.
!      DO 115 NK=LDB,LFS
!        DPT=DPT+DP(NK)
!        IF(DPT.GT.DPDD)THEN
!          LDT=NK
!          FRC=(DPDD+DP(NK)-DPT)/DP(NK)
!          GOTO 120
!        ENDIF
!        IF(NK.EQ.LFS-1)THEN
!         LDT=NK
!        FRC=1.
!        DPDD=DPT
!        GOTO 120
!        ENDIF
!115   CONTINUE
  120   CONTINUE
!
!...TAKE A FIRST GUESS AT THE INITIAL DOWNDRAFT MASS FLUX..
!
        TVD(LFS)=T0(LFS)*(1.+0.608*QES(LFS))
        RDD=P0(LFS)/(R*TVD(LFS))
        A1=(1.-PEFF)*AU0
        DMF(LFS)=-A1*RDD
        DER(LFS)=EQFRC(LFS)*DMF(LFS)
        DDR(LFS)=0.
        DO 140 ND=LFS-1,LDB,-1
          ND1=ND+1
          IF(ND.LE.LDT)THEN
            DER(ND)=0.
            DDR(ND)=-DMF(LDT+1)*DP(ND)*FRC/DPDD
            DMF(ND)=DMF(ND1)+DDR(ND)
            FRC=1.
            THETED(ND)=THETED(ND1)
            QD(ND)=QD(ND1)
          ELSE
            DER(ND)=DMF(LFS)*0.03*DP(ND)/RAD
            DDR(ND)=0.
            DMF(ND)=DMF(ND1)+DER(ND)
            IF(RATIO2(ND).GT.0.)CALL ENVIRTHT(P0(ND),T0(ND),Q0(ND),      &
              THETEE(ND),0.,RL,EP2,ALIQ,BLIQ,CLIQ,DLIQ,AICE,BICE,CICE,DICE)
            THETED(ND)=(THETED(ND1)*DMF(ND1)+THETEE(ND)*DER(ND))/DMF(ND)
            QD(ND)=(QD(ND1)*DMF(ND1)+Q0(ND)*DER(ND))/DMF(ND)
          ENDIF
  140   CONTINUE
        TDER=0.
!
!...CALCULATION AN EVAPORATION RATE FOR GIVEN MASS FLUX...
!
        DO 135 ND=LDB,LDT
          TZ(ND)=                                                        &
                 TPDD(P0(ND),THETED(LDT),T0(ND),QS,QD(ND),1.0,XLV0,XLV1, &
                 EP2,ALIQ,BLIQ,CLIQ,DLIQ,AICE,BICE,CICE,DICE)
          ES=ALIQ*EXP((TZ(ND)*BLIQ-CLIQ)/(TZ(ND)-DLIQ))
          QS=EP2*ES/(P0(ND)-ES)
          DSSDT=(CLIQ-BLIQ*DLIQ)/((TZ(ND)-DLIQ)*(TZ(ND)-DLIQ))
          RL=XLV0-XLV1*TZ(ND)
          DTMP=RL*QS*(1.-RHBC)/(CP+RL*RHBC*QS*DSSDT)
          T1RH=TZ(ND)+DTMP
          ES=RHBC*ALIQ*EXP((BLIQ*T1RH-CLIQ)/(T1RH-DLIQ))
          QSRH=EP2*ES/(P0(ND)-ES)
!
!...CHECK TO SEE IF MIXING RATIO AT SPECIFIED RH IS LESS THAN ACTUAL
!...MIXING RATIO...IF SO, ADJUST TO GIVE ZERO EVAPORATION...
!
          IF(QSRH.LT.QD(ND))THEN
            QSRH=QD(ND)
!          T1RH=T1+(QS-QSRH)*RL/CP
            T1RH=TZ(ND)
          ENDIF
          TZ(ND)=T1RH
          QS=QSRH
          TDER=TDER+(QS-QD(ND))*DDR(ND)
          QD(ND)=QS
  135   THTAD(ND)=TZ(ND)*(P00/P0(ND))**(0.2854*(1.-0.28*QD(ND)))
!
!...IF DOWNDRAFT DOES NOT EVAPORATE ANY WATER FOR SPECIFIED RELATIVE
!...HUMIDITY, NO DOWNDRAFT IS ALLOWED...
!
  141   IF(TDER.LT.1.)THEN
!          WRITE(98,3004)I,J
 3004       FORMAT(' ','I=',I3,2X,'J=',I3)
          PPTFLX=TRPPT
          CPR=TRPPT
          TDER=0.
          CNDTNF=0.
          UPDINC=1.
          LDB=LFS
          DO 117 NDK=1,LTOP
            DMF(NDK)=0.
            DER(NDK)=0.
            DDR(NDK)=0.
            THTAD(NDK)=0.
            WD(NDK)=0.
            TZ(NDK)=0.
  117     QD(NDK)=0.
          AINCM2=100.
          GOTO 165
        ENDIF
!
!...ADJUST DOWNDRAFT MASS FLUX SO THAT EVAPORATION RATE IN DOWNDRAFT IS
!...CONSISTENT WITH PRECIPITATION EFFICIENCY RELATIONSHIP...
!
        DEVDMF=TDER/DMF(LFS)
        PPR=0.
        PPTFLX=PEFF*USR
        RCED=TRPPT-PPTFLX
!
!...PPR IS THE TOTAL AMOUNT OF PRECIPITATION THAT FALLS  OUT OF THE
!...UPDRAFT FROM CLOUD BASE TO THE LFS...UPDRAFT MASS FLUX WILL BE
!...INCREASED UP TO THE LFS TO ACCOUNT FOR UPDRAFT AIR MIXING WITH
!...ENVIRONMENTAL AIR TO THE UPDRAFT, SO PPR WILL INCREASE
!...PROPORTIONATELY...
!
        DO 132 NM=KLCL,LFS
  132   PPR=PPR+PPTLIQ(NM)+PPTICE(NM)
        IF(LFS.GE.KLCL)THEN
          DPPTDF=(1.-PEFF)*PPR*(1.-EQFRC(LFS))/UMF(LFS)
        ELSE
          DPPTDF=0.
        ENDIF
!
!...CNDTNF IS THE AMOUNT OF CONDENSATE TRANSFERRED ALONG WITH UPDRAFT
!...MASS THE DOWNDRAFT AT THE LFS...
!
        CNDTNF=(QLIQ(LFS)+QICE(LFS))*(1.-EQFRC(LFS))
        DMFLFS=RCED/(DEVDMF+DPPTDF+CNDTNF)
        IF(DMFLFS.GT.0.)THEN
          TDER=0.
          GOTO 141
        ENDIF
!
!...DDINC IS THE FACTOR BY WHICH TO INCREASE THE FIRST-GUESS DOWNDRAFT
!...MASS FLUX TO SATISFY THE PRECIP EFFICIENCY RELATIONSHIP, UPDINC IS T
!...WHICH TO INCREASE THE UPDRAFT MASS FLUX BELOW THE LFS TO ACCOUNT FOR
!...TRANSFER OF MASS FROM UPDRAFT TO DOWNDRAFT...
!
!       DDINC=DMFLFS/DMF(LFS)
        IF(LFS.GE.KLCL)THEN
          UPDINC=(UMF(LFS)-(1.-EQFRC(LFS))*DMFLFS)/UMF(LFS)
!
!...LIMIT UPDINC TO LESS THAN OR EQUAL TO 1.5...
!
          IF(UPDINC.GT.1.5)THEN
            UPDINC=1.5
            DMFLFS2=UMF(LFS)*(UPDINC-1.)/(EQFRC(LFS)-1.)
            RCED2=DMFLFS2*(DEVDMF+DPPTDF+CNDTNF)
            PPTFLX=PPTFLX+(RCED-RCED2)
            PEFF2=PPTFLX/USR
            RCED=RCED2
            DMFLFS=DMFLFS2
          ENDIF
        ELSE
          UPDINC=1.
        ENDIF
        DDINC=DMFLFS/DMF(LFS)
        DO 149 NK=LDB,LFS
          DMF(NK)=DMF(NK)*DDINC
          DER(NK)=DER(NK)*DDINC
          DDR(NK)=DDR(NK)*DDINC
  149   CONTINUE
        CPR=TRPPT+PPR*(UPDINC-1.)
        PPTFLX=PPTFLX+PEFF*PPR*(UPDINC-1.)
        PEFF=PEFF2
        TDER=TDER*DDINC
!
!...ADJUST UPDRAFT MASS FLUX, MASS DETRAINMENT RATE, AND LIQUID WATER AN
!   DETRAINMENT RATES TO BE CONSISTENT WITH THE TRANSFER OF THE ESTIMATE
!   FROM THE UPDRAFT TO THE DOWNDRAFT AT THE LFS...
!
        DO 155 NK=LC,LFS
          UMF(NK)=UMF(NK)*UPDINC
          UDR(NK)=UDR(NK)*UPDINC
          UER(NK)=UER(NK)*UPDINC
          PPTLIQ(NK)=PPTLIQ(NK)*UPDINC
          PPTICE(NK)=PPTICE(NK)*UPDINC
          DETLQ(NK)=DETLQ(NK)*UPDINC
  155   DETIC(NK)=DETIC(NK)*UPDINC
!
!...ZERO OUT THE ARRAYS FOR DOWNDRAFT DATA AT LEVELS ABOVE AND BELOW THE
!...DOWNDRAFT...
!
        IF(LDB.GT.1)THEN
          DO 156 NK=1,LDB-1
            DMF(NK)=0.
            DER(NK)=0.
            DDR(NK)=0.
            WD(NK)=0.
            TZ(NK)=0.
            QD(NK)=0.
            THTAD(NK)=0.
  156     CONTINUE
        ENDIF
        DO 157 NK=LFS+1,KX
          DMF(NK)=0.
          DER(NK)=0.
          DDR(NK)=0.
          WD(NK)=0.
          TZ(NK)=0.
          QD(NK)=0.
          THTAD(NK)=0.
  157   CONTINUE
        DO 158 NK=LDT+1,LFS-1
          TZ(NK)=0.
          QD(NK)=0.
  158   CONTINUE
!
!
!...SET LIMITS ON THE UPDRAFT AND DOWNDRAFT MASS FLUXES SO THAT THE
!   INFLOW INTO CONVECTIVE DRAFTS FROM A GIVEN LAYER IS NO MORE THAN
!   IS AVAILABLE IN THAT LAYER INITIALLY...
!
  165   AINCMX=1000.
        LMAX=MAX0(KLCL,LFS)
        DO 166 NK=LC,LMAX
          IF((UER(NK)-DER(NK)).GT.0.)AINCM1=EMS(NK)/((UER(NK)-DER(NK))* &
            TIMEC)
          AINCMX=AMIN1(AINCMX,AINCM1)
  166   CONTINUE
        AINC=1.
        IF(AINCMX.LT.AINC)AINC=AINCMX
!
!...SAVE THE RELEVENT VARIABLES FOR A UNIT UPDRFT AND DOWNDRFT...THEY
!...WILL ITERATIVELY ADJUSTED BY THE FACTOR AINC TO SATISFY THE
!...STABILIZATION CLOSURE...
!
        NCOUNT=0
        TDER2=TDER
        PPTFL2=PPTFLX
        DO 170 NK=1,LTOP
          DETLQ2(NK)=DETLQ(NK)
          DETIC2(NK)=DETIC(NK)
          UDR2(NK)=UDR(NK)
          UER2(NK)=UER(NK)
          DDR2(NK)=DDR(NK)
          DER2(NK)=DER(NK)
          UMF2(NK)=UMF(NK)
          DMF2(NK)=DMF(NK)
  170   CONTINUE
        FABE=1.
        STAB=0.95
        NOITR=0
        IF(AINC/AINCMX.GT.0.999)THEN
          NCOUNT=0
          GOTO 255
        ENDIF
        ISTOP=0
  175   NCOUNT=NCOUNT+1
!
!*****************************************************************
!                                                                *
!           COMPUTE PROPERTIES FOR COMPENSATIONAL SUBSIDENCE     *
!                                                                *
!*****************************************************************
!
!...DETERMINE OMEGA VALUE NECESSARY AT TOP AND BOTTOM OF EACH LAYER TO
!...SATISFY MASS CONTINUITY...
!
  185   CONTINUE
        DTT=TIMEC
        DO 200 NK=1,LTOP
          DOMGDP(NK)=-(UER(NK)-DER(NK)-UDR(NK)-DDR(NK))*EMSD(NK)
          IF(NK.GT.1)THEN
            OMG(NK)=OMG(NK-1)-DP(NK-1)*DOMGDP(NK-1)
            DTT1=0.75*DP(NK-1)/(ABS(OMG(NK))+1.E-10)
            DTT=AMIN1(DTT,DTT1)
          ENDIF
  200   CONTINUE
        DO 488 NK=1,LTOP
          THPA(NK)=THTA0(NK)
          QPA(NK)=Q0(NK)
          NSTEP=NINT(TIMEC/DTT+1)
          DTIME=TIMEC/FLOAT(NSTEP)
          FXM(NK)=OMG(NK)*DXSQ/G
  488   CONTINUE
!
!...DO AN UPSTREAM/FORWARD-IN-TIME ADVECTION OF THETA, QV...
!
        DO 495 NTC=1,NSTEP
!
!...ASSIGN THETA AND Q VALUES AT THE TOP AND BOTTOM OF EACH LAYER BASED
!...SIGN OF OMEGA...
!
          DO 493 NK=1,LTOP
            THFXTOP(NK)=0.
            THFXBOT(NK)=0.
            QFXTOP(NK)=0.
  493     QFXBOT(NK)=0.
          DO 494 NK=2,LTOP
            IF(OMG(NK).LE.0.)THEN
              THFXBOT(NK)=-FXM(NK)*THPA(NK-1)
              QFXBOT(NK)=-FXM(NK)*QPA(NK-1)
              THFXTOP(NK-1)=THFXTOP(NK-1)-THFXBOT(NK)
              QFXTOP(NK-1)=QFXTOP(NK-1)-QFXBOT(NK)
            ELSE
              THFXBOT(NK)=-FXM(NK)*THPA(NK)
              QFXBOT(NK)=-FXM(NK)*QPA(NK)
              THFXTOP(NK-1)=THFXTOP(NK-1)-THFXBOT(NK)
              QFXTOP(NK-1)=QFXTOP(NK-1)-QFXBOT(NK)
            ENDIF
  494     CONTINUE
!
!...UPDATE THE THETA AND QV VALUES AT EACH LEVEL..
!
          DO 492 NK=1,LTOP
            THPA(NK)=THPA(NK)+(THFXBOT(NK)+UDR(NK)*THTAU(NK)+DDR(NK)*     &
                     THTAD(NK)+THFXTOP(NK)-(UER(NK)-DER(NK))*THTA0(NK))* &
                     DTIME*EMSD(NK)
            QPA(NK)=QPA(NK)+(QFXBOT(NK)+UDR(NK)*QDT(NK)+DDR(NK)*QD(NK)+   &
                    QFXTOP(NK)-(UER(NK)-DER(NK))*Q0(NK))*DTIME*EMSD(NK)

  492     CONTINUE
  495   CONTINUE
        DO 498 NK=1,LTOP
          THTAG(NK)=THPA(NK)
          QG(NK)=QPA(NK)
  498   CONTINUE
!
!...CHECK TO SEE IF MIXING RATIO DIPS BELOW ZERO ANYWHERE;  IF SO,
!...BORROW MOISTURE FROM ADJACENT LAYERS TO BRING IT BACK UP ABOVE ZERO.
!
        DO 499 NK=1,LTOP
          IF(QG(NK).LT.0.)THEN
            IF(NK.EQ.1)THEN
              stop ( 'module_cu_kf.F: problem with kf scheme:  qg = 0 at the surface' )
            ENDIF
            NK1=NK+1
            IF(NK.EQ.LTOP)NK1=KLCL
            TMA=QG(NK1)*EMS(NK1)
            TMB=QG(NK-1)*EMS(NK-1)
            TMM=(QG(NK)-1.E-9)*EMS(NK)
            BCOEFF=-TMM/((TMA*TMA)/TMB+TMB)
            ACOEFF=BCOEFF*TMA/TMB
            TMB=TMB*(1.-BCOEFF)
            TMA=TMA*(1.-ACOEFF)
            IF(NK.EQ.LTOP)THEN
              QVDIFF=(QG(NK1)-TMA*EMSD(NK1))*100./QG(NK1)
              IF(ABS(QVDIFF).GT.1.)THEN
            PRINT *,'--WARNING-- CLOUD BASE WATER VAPOR CHANGES BY ',    &
            QVDIFF,                                                      &
             ' PERCENT WHEN MOISTURE IS BORROWED TO PREVENT NEG VALUES', &
             ' IN KAIN-FRITSCH'
              ENDIF
            ENDIF
            QG(NK)=1.E-9
            QG(NK1)=TMA*EMSD(NK1)
            QG(NK-1)=TMB*EMSD(NK-1)
          ENDIF
  499   CONTINUE
        TOPOMG=(UDR(LTOP)-UER(LTOP))*DP(LTOP)*EMSD(LTOP)
        IF(ABS(TOPOMG-OMG(LTOP)).GT.1.E-3)THEN
!       WRITE(98,*)'ERROR:  MASS DOES NOT BALANCE IN KF SCHEME;'
!    * ,'TOPOMG, OMG =',TOPOMG,OMG(LTOP)
        WRITE(6,*)'ERROR:  MASS DOES NOT BALANCE IN KF SCHEME;'        &
       ,'TOPOMG, OMG =',TOPOMG,OMG(LTOP)
          ISTOP=1
          GOTO 265
        ENDIF
!
!...CONVERT THETA TO T...
!
! PAY ATTENTION ...
!
        DO 230 NK=1,LTOP
          EXN(NK)=(P00/P0(NK))**(0.2854*(1.-0.28*QG(NK)))
          TG(NK)=THTAG(NK)/EXN(NK)
          TVG(NK)=TG(NK)*(1.+0.608*QG(NK))
  230   CONTINUE
!
!*******************************************************************
!                                                                  *
!     COMPUTE NEW CLOUD AND CHANGE IN AVAILABLE BUOYANT ENERGY.    *
!                                                                  *
!*******************************************************************
!
!...THE FOLLOWING COMPUTATIONS ARE SIMILAR TO THAT FOR UPDRAFT
!
        THMIX=0.
        QMIX=0.
        PMIX=0.
        DO 217 NK=LC,KPBL
          ROCPQ=0.2854*(1.-0.28*QG(NK))
          THMIX=THMIX+DP(NK)*TG(NK)*(P00/P0(NK))**ROCPQ
          QMIX=QMIX+DP(NK)*QG(NK)
  217   PMIX=PMIX+DP(NK)*P0(NK)
        THMIX=THMIX/DPTHMX
        QMIX=QMIX/DPTHMX
        PMIX=PMIX/DPTHMX
        ROCPQ=0.2854*(1.-0.28*QMIX)
        TMIX=THMIX*(PMIX/P00)**ROCPQ
        ES=ALIQ*EXP((TMIX*BLIQ-CLIQ)/(TMIX-DLIQ))
        QS=EP2*ES/(PMIX-ES)
!
!...REMOVE SUPERSATURATION FOR DIAGNOSTIC PURPOSES, IF NECESSARY...
!
        IF(QMIX.GT.QS)THEN
          RL=XLV0-XLV1*TMIX
          CPM=CP*(1.+0.887*QMIX)
          DSSDT=QS*(CLIQ-BLIQ*DLIQ)/((TMIX-DLIQ)*(TMIX-DLIQ))
          DQ=(QMIX-QS)/(1.+RL*DSSDT/CPM)
          TMIX=TMIX+RL/CP*DQ
          QMIX=QMIX-DQ
          ROCPQ=0.2854*(1.-0.28*QMIX)
          THMIX=TMIX*(P00/PMIX)**ROCPQ
          TLCL=TMIX
          PLCL=PMIX
        ELSE
          QMIX=AMAX1(QMIX,0.)
          EMIX=QMIX*PMIX/(EP2+QMIX)
          TLOG=ALOG(EMIX/ALIQ)
          TDPT=(CLIQ-DLIQ*TLOG)/(BLIQ-TLOG)
          TLCL=TDPT-(.212+1.571E-3*(TDPT-T00)-4.36E-4*(TMIX-T00))*(TMIX-  &
               TDPT)
          TLCL=AMIN1(TLCL,TMIX)
          CPORQ=1./ROCPQ
          PLCL=P00*(TLCL/THMIX)**CPORQ
        ENDIF
        TVLCL=TLCL*(1.+0.608*QMIX)
        DO 235 NK=LC,KL
          KLCL=NK
  235   IF(PLCL.GE.P0(NK))GOTO 240
  240   K=KLCL-1
        DLP=ALOG(PLCL/P0(K))/ALOG(P0(KLCL)/P0(K))
!
!...ESTIMATE ENVIRONMENTAL TEMPERATURE AND MIXING RATIO AT THE LCL...
!
        TENV=TG(K)+(TG(KLCL)-TG(K))*DLP
        QENV=QG(K)+(QG(KLCL)-QG(K))*DLP
        TVEN=TENV*(1.+0.608*QENV)
        TVBAR=0.5*(TVG(K)+TVEN)
!        ZLCL=Z0(K)+R*TVBAR*ALOG(P0(K)/PLCL)/G
        ZLCL=Z0(K)+(Z0(KLCL)-Z0(K))*DLP
        TVAVG=0.5*(TVEN+TG(KLCL)*(1.+0.608*QG(KLCL)))
        PLCL=P0(KLCL)*EXP(G/(R*TVAVG)*(Z0(KLCL)-ZLCL))
        THETEU(K)=TMIX*(1.E5/PMIX)**(0.2854*(1.-0.28*QMIX))*            &
                  EXP((3374.6525/TLCL-2.5403)*QMIX*(1.+0.81*QMIX))
        ES=ALIQ*EXP((TENV*BLIQ-CLIQ)/(TENV-DLIQ))
        QESE=EP2*ES/(PLCL-ES)
        THTESG(K)=TENV*(1.E5/PLCL)**(0.2854*(1.-0.28*QESE))*            &
                  EXP((3374.6525/TENV-2.5403)*QESE*(1.+0.81*QESE))
!
!...COMPUTE ADJUSTED ABE(ABEG).
!
        ABEG=0.
        THTUDL=THETEU(K)
        DO 245 NK=K,LTOPM1
          NK1=NK+1
          ES=ALIQ*EXP((TG(NK1)*BLIQ-CLIQ)/(TG(NK1)-DLIQ))
          QESE=EP2*ES/(P0(NK1)-ES)
          THTESG(NK1)=TG(NK1)*(1.E5/P0(NK1))**(0.2854*(1.-0.28*QESE))*    &
                      EXP((3374.6525/TG(NK1)-2.5403)*QESE*(1.+0.81*QESE)  &
                      )
!         DZZ=CVMGT(Z0(KLCL)-ZLCL,DZA(NK),NK.EQ.K)
          IF(NK.EQ.K)THEN
            DZZ=Z0(KLCL)-ZLCL
          ELSE
            DZZ=DZA(NK)
          ENDIF
          BE=((2.*THTUDL)/(THTESG(NK1)+THTESG(NK))-1.)*DZZ
  245   IF(BE.GT.0.)ABEG=ABEG+BE*G
!
!...ASSUME AT LEAST 90% OF CAPE (ABE) IS REMOVED BY CONVECTION DURING
!...THE PERIOD TIMEC...
!
        IF(NOITR.EQ.1)THEN
!        WRITE(98,1060)FABE
          GOTO 265
        ENDIF
        DABE=AMAX1(ABE-ABEG,0.1*ABE)
        FABE=ABEG/(ABE+1.E-8)
        IF(FABE.GT.1.)THEN
!       WRITE(98,*)'UPDRAFT/DOWNDRAFT COUPLET INCREASES CAPE AT THIS '
!    *,'GRID POINT; NO CONVECTION ALLOWED!'
          GOTO 325
        ENDIF
        IF(NCOUNT.NE.1)THEN
          DFDA=(FABE-FABEOLD)/(AINC-AINCOLD)
          IF(DFDA.GT.0.)THEN
            NOITR=1
            AINC=AINCOLD
            GOTO 255
          ENDIF
        ENDIF
        AINCOLD=AINC
        FABEOLD=FABE
        IF(AINC/AINCMX.GT.0.999.AND.FABE.GT.1.05-STAB)THEN
!      WRITE(98,1055)FABE
          GOTO 265
        ENDIF
        IF(FABE.LE.1.05-STAB.AND.FABE.GE.0.95-STAB)GOTO 265
        IF(NCOUNT.GT.10)THEN
!       WRITE(98,1060)FABE
          GOTO 265
        ENDIF
!
!...IF MORE THAN 10% OF THE ORIGINAL CAPE REMAINS, INCREASE THE
!...CONVECTIVE MASS FLUX BY THE FACTOR AINC:
!
        IF(FABE.EQ.0.)THEN
          AINC=AINC*0.5
        ELSE
          AINC=AINC*STAB*ABE/(DABE+1.E-8)
        ENDIF
  255   AINC=AMIN1(AINCMX,AINC)
!...IF AINC BECOMES VERY SMALL, EFFECTS OF CONVECTION
!...WILL BE MINIMAL SO JUST IGNORE IT...
        IF(AINC.LT.0.05)GOTO 325
!       AINC=AMAX1(AINC,0.05)
        TDER=TDER2*AINC
        PPTFLX=PPTFL2*AINC
!     WRITE(98,1080)LFS,LDB,LDT,TIMEC,NSTEP,NCOUNT,FABEOLD,AINCOLD
        DO 260 NK=1,LTOP
          UMF(NK)=UMF2(NK)*AINC
          DMF(NK)=DMF2(NK)*AINC
          DETLQ(NK)=DETLQ2(NK)*AINC
          DETIC(NK)=DETIC2(NK)*AINC
          UDR(NK)=UDR2(NK)*AINC
          UER(NK)=UER2(NK)*AINC
          DER(NK)=DER2(NK)*AINC
          DDR(NK)=DDR2(NK)*AINC
  260   CONTINUE
!
!...GO BACK UP FOR ANOTHER ITERATION...
!
        GOTO 175
  265   CONTINUE
!
!...CLEAN THINGS UP, CALCULATE CONVECTIVE FEEDBACK TENDENCIES FOR THIS
!...GRID POINT...
!
!...COMPUTE HYDROMETEOR TENDENCIES AS IS DONE FOR T, QV...
!
!...FRC2 IS THE FRACTION OF TOTAL CONDENSATE
!...GENERATED THAT GOES INTO PRECIPITIATION
        FRC2=PPTFLX/(CPR*AINC)
        DO 270 NK=1,LTOP
          QLPA(NK)=QL0(NK)
          QIPA(NK)=QI0(NK)
          QRPA(NK)=QR0(NK)
          QSPA(NK)=QS0(NK)
          RAINFB(NK)=PPTLIQ(NK)*AINC*FBFRC*FRC2
          SNOWFB(NK)=PPTICE(NK)*AINC*FBFRC*FRC2
  270   CONTINUE
        DO 290 NTC=1,NSTEP
!
!...ASSIGN HYDROMETEORS CONCENTRATIONS AT THE TOP AND BOTTOM OF EACH
!...LAYER BASED ON THE SIGN OF OMEGA...
!
          DO 275 NK=1,LTOP
            QLFXIN(NK)=0.
            QLFXOUT(NK)=0.
            QIFXIN(NK)=0.
            QIFXOUT(NK)=0.
            QRFXIN(NK)=0.
            QRFXOUT(NK)=0.
            QSFXIN(NK)=0.
            QSFXOUT(NK)=0.
  275     CONTINUE
          DO 280 NK=2,LTOP
            IF(OMG(NK).LE.0.)THEN
              QLFXIN(NK)=-FXM(NK)*QLPA(NK-1)
              QIFXIN(NK)=-FXM(NK)*QIPA(NK-1)
              QRFXIN(NK)=-FXM(NK)*QRPA(NK-1)
              QSFXIN(NK)=-FXM(NK)*QSPA(NK-1)
              QLFXOUT(NK-1)=QLFXOUT(NK-1)+QLFXIN(NK)
              QIFXOUT(NK-1)=QIFXOUT(NK-1)+QIFXIN(NK)
              QRFXOUT(NK-1)=QRFXOUT(NK-1)+QRFXIN(NK)
              QSFXOUT(NK-1)=QSFXOUT(NK-1)+QSFXIN(NK)
            ELSE
              QLFXOUT(NK)=FXM(NK)*QLPA(NK)
              QIFXOUT(NK)=FXM(NK)*QIPA(NK)
              QRFXOUT(NK)=FXM(NK)*QRPA(NK)
              QSFXOUT(NK)=FXM(NK)*QSPA(NK)
              QLFXIN(NK-1)=QLFXIN(NK-1)+QLFXOUT(NK)
              QIFXIN(NK-1)=QIFXIN(NK-1)+QIFXOUT(NK)
              QRFXIN(NK-1)=QRFXIN(NK-1)+QRFXOUT(NK)
              QSFXIN(NK-1)=QSFXIN(NK-1)+QSFXOUT(NK)
            ENDIF
  280     CONTINUE
!
!...UPDATE THE HYDROMETEOR CONCENTRATION VALUES AT EACH LEVEL...
!
          DO 285 NK=1,LTOP
            QLPA(NK)=QLPA(NK)+(QLFXIN(NK)+DETLQ(NK)-QLFXOUT(NK))*DTIME*  &
                     EMSD(NK)
            QIPA(NK)=QIPA(NK)+(QIFXIN(NK)+DETIC(NK)-QIFXOUT(NK))*DTIME*  &
                     EMSD(NK)
            QRPA(NK)=QRPA(NK)+(QRFXIN(NK)+QLQOUT(NK)*UDR(NK)-QRFXOUT(NK) &
                     +RAINFB(NK))*DTIME*EMSD(NK)
            QSPA(NK)=QSPA(NK)+(QSFXIN(NK)+QICOUT(NK)*UDR(NK)-QSFXOUT(NK) &
                     +SNOWFB(NK))*DTIME*EMSD(NK)
  285     CONTINUE
  290   CONTINUE
        DO 295 NK=1,LTOP
          QLG(NK)=QLPA(NK)
          QIG(NK)=QIPA(NK)
          QRG(NK)=QRPA(NK)
          QSG(NK)=QSPA(NK)
  295   CONTINUE
!     WRITE(98,1080)LFS,LDB,LDT,TIMEC,NSTEP,NCOUNT,FABE,AINC
!
!...SEND FINAL PARAMETERIZED VALUES TO OUTPUT FILES...
!
        IF(ISTOP.EQ.1)THEN
        WRITE(6,1070)'  P  ','   DP ',' DT K/D ',' DR K/D ','   OMG  ',  &
      ' DOMGDP ','   UMF  ','   UER  ','   UDR  ','   DMF  ','   DER  '  &
      ,'   DDR  ','   EMS  ','    W0  ','  DETLQ ',' DETIC '
          DO 300 K=LTOP,1,-1
            DTT=(TG(K)-T0(K))*86400./TIMEC
            RL=XLV0-XLV1*TG(K)
            DR=-(QG(K)-Q0(K))*RL*86400./(TIMEC*CP)
            UDFRC=UDR(K)*TIMEC*EMSD(K)
            UEFRC=UER(K)*TIMEC*EMSD(K)
            DDFRC=DDR(K)*TIMEC*EMSD(K)
            DEFRC=-DER(K)*TIMEC*EMSD(K)
            WRITE (6,1075)P0(K)/100.,DP(K)/100.,DTT,DR,OMG(K),DOMGDP(K)* &
                          1.E4,UMF(K)/1.E6,UEFRC,UDFRC,DMF(K)/1.E6,DEFRC &
                          ,DDFRC,EMS(K)/1.E11,W0AVG1D(K)*1.E2,DETLQ(K) &
                          *TIMEC*EMSD(K)*1.E3,DETIC(K)*TIMEC*EMSD(K)*    &
                          1.E3
  300     CONTINUE
        WRITE(6,1085)'K','P','Z','T0','TG','DT','TU','TD','Q0','QG',     &
                  'DQ','QU','QD','QLG','QIG','QRG','QSG','RH0','RHG'
          DO 305 K=KX,1,-1
            DTT=TG(K)-T0(K)
            TUC=TU(K)-T00
            IF(K.LT.LC.OR.K.GT.LTOP)TUC=0.
            TDC=TZ(K)-T00
            IF((K.LT.LDB.OR.K.GT.LDT).AND.K.NE.LFS)TDC=0.
            ES=ALIQ*EXP((BLIQ*TG(K)-CLIQ)/(TG(K)-DLIQ))
            QGS=ES*EP2/(P0(K)-ES)
            RH0=Q0(K)/QES(K)
            RHG=QG(K)/QGS
            WRITE (6,1090)K,P0(K)/100.,Z0(K),T0(K)-T00,TG(K)-T00,DTT,TUC &
                          ,TDC,Q0(K)*1000.,QG(K)*1000.,(QG(K)-Q0(K))*    &
                          1000.,QU(K)*1000.,QD(K)*1000.,QLG(K)*1000.,    &
                          QIG(K)*1000.,QRG(K)*1000.,QSG(K)*1000.,RH0,RHG
  305     CONTINUE
!
!...IF CALCULATIONS ABOVE SHOW AN ERROR IN THE MASS BUDGET, PRINT OUT A
!...TO BE USED LATER FOR DIAGNOSTIC PURPOSES, THEN ABORT RUN...
!
          IF(ISTOP.EQ.1)THEN
            DO 310 K=1,KX
              WRITE ( * , * )                         &
                            Z0(K),P0(K)/100.,T0(K)-273.16,Q0(K)*1000.,   &
                            U0(K),V0(K),DP(K)/100.,W0AVG1D(K)
!               CALL wrf_message ( TRIM( wrf_err_message ) )
  310       CONTINUE
            stop ( 'module_cu_kf.F: KAIN-FRITSCH' )
<<<<<<< HEAD
          ENDIF
        ENDIF
        CNDTNF=(1.-EQFRC(LFS))*(QLIQ(LFS)+QICE(LFS))*DMF(LFS)
!     WRITE(98,1095)CPR*AINC,TDER+PPTFLX+CNDTNF
!
!  EVALUATE MOISTURE BUDGET...
!
        QINIT=0.
        QFNL=0.
        DPT=0.
        DO 315 NK=1,LTOP
          DPT=DPT+DP(NK)
          QINIT=QINIT+Q0(NK)*EMS(NK)
          QFNL=QFNL+QG(NK)*EMS(NK)
          QFNL=QFNL+(QLG(NK)+QIG(NK)+QRG(NK)+QSG(NK))*EMS(NK)
  315   CONTINUE
        QFNL=QFNL+PPTFLX*TIMEC*(1.-FBFRC)
        ERR2=(QFNL-QINIT)*100./QINIT
!     WRITE(98,1110)QINIT,QFNL,ERR2
!        IF(ABS(ERR2).GT.0.05)STOP 'QVERR'
        IF(ABS(ERR2).GT.0.05) stop 'module_cu_kf.F: QVERR'
        RELERR=ERR2*QINIT/(PPTFLX*TIMEC+1.E-10)
!     WRITE(98,1120)RELERR
!     WRITE(98,*)'TDER, CPR, USR, TRPPT =',
!    *TDER,CPR*AINC,USR*AINC,TRPPT*AINC
!
!...FEEDBACK TO RESOLVABLE SCALE TENDENCIES.
!
!...IF THE ADVECTIVE TIME PERIOD (TADVEC) IS LESS THAN SPECIFIED MINIMUM
!...TIMEC, ALLOW FEEDBACK TO OCCUR ONLY DURING TADVEC...
!
        IF(TADVEC.LT.TIMEC)NIC=NINT(TADVEC/DT)
=======
          ENDIF                                                      
        ENDIF                                                       
        CNDTNF=(1.-EQFRC(LFS))*(QLIQ(LFS)+QICE(LFS))*DMF(LFS)            
!     WRITE(98,1095)CPR*AINC,TDER+PPTFLX+CNDTNF                            
!                                                                       
!  EVALUATE MOISTURE BUDGET...                                         
!                                                                     
        QINIT=0.                                                     
        QFNL=0.                                                     
        DPT=0.                                                     
        DO 315 NK=1,LTOP                                                    
          DPT=DPT+DP(NK)                                                     
          QINIT=QINIT+Q0(NK)*EMS(NK)                                       
          QFNL=QFNL+QG(NK)*EMS(NK)                                        
          QFNL=QFNL+(QLG(NK)+QIG(NK)+QRG(NK)+QSG(NK))*EMS(NK)            
  315   CONTINUE                                                        
        QFNL=QFNL+PPTFLX*TIMEC*(1.-FBFRC)                              
        ERR2=(QFNL-QINIT)*100./QINIT                                  
!     WRITE(98,1110)QINIT,QFNL,ERR2                                  
!        IF(ABS(ERR2).GT.0.05)STOP 'QVERR'                           
        IF(ABS(ERR2).GT.0.05) stop ( 'module_cu_kf.F: QVERR' )
        RELERR=ERR2*QINIT/(PPTFLX*TIMEC+1.E-10)                   
!     WRITE(98,1120)RELERR                                       
!     WRITE(98,*)'TDER, CPR, USR, TRPPT =',                     
!    *TDER,CPR*AINC,USR*AINC,TRPPT*AINC                        
!                                                             
!...FEEDBACK TO RESOLVABLE SCALE TENDENCIES.                 
!                                                           
!...IF THE ADVECTIVE TIME PERIOD (TADVEC) IS LESS THAN SPECIFIED MINIMUM  
!...TIMEC, ALLOW FEEDBACK TO OCCUR ONLY DURING TADVEC...                 
!                                                                       
        IF(TADVEC.LT.TIMEC)NIC=NINT(TADVEC/DT)                  
>>>>>>> 6cdedef9
        NCA(I,J)=FLOAT(NIC)*DT
        DO 320 K=1,KX
!         IF(IMOIST.NE.2)THEN
!
!...IF HYDROMETEORS ARE NOT ALLOWED, THEY MUST BE EVAPORATED OR SUBLIMAT
!...AND FED BACK AS VAPOR, ALONG WITH ASSOCIATED CHANGES IN TEMPERATURE.
!...NOTE:  THIS WILL INTRODUCE CHANGES IN THE CONVECTIVE TEMPERATURE AND
!...WATER VAPOR FEEDBACK TENDENCIES AND MAY LEAD TO SUPERSATURATED VALUE
!...OF QG...
!
!           RLC=XLV0-XLV1*TG(K)
!           RLS=XLS0-XLS1*TG(K)
!           CPM=CP*(1.+0.887*QG(K))
!           TG(K)=TG(K)-(RLC*(QLG(K)+QRG(K))+RLS*(QIG(K)+QSG(K)))/CPM
!           QG(K)=QG(K)+(QLG(K)+QRG(K)+QIG(K)+QSG(K))
!           DQCDT(K)=0.
!           DQIDT(K)=0.
!           DQRDT(K)=0.
!           DQSDT(K)=0.
!         ELSE
            IF(.NOT. qi_flag .and. warm_rain)THEN
!
!...IF ICE PHASE IS NOT ALLOWED, MELT ALL FROZEN HYDROMETEORS...
!
              CPM=CP*(1.+0.887*QG(K))
              TG(K)=TG(K)-(QIG(K)+QSG(K))*RLF/CPM
              DQCDT(K)=(QLG(K)+QIG(K)-QL0(K)-QI0(K))/TIMEC
              DQIDT(K)=0.
              DQRDT(K)=(QRG(K)+QSG(K)-QR0(K)-QS0(K))/TIMEC
              DQSDT(K)=0.
            ELSEIF(.NOT. qi_flag .and. .not. warm_rain)THEN
!
!...IF ICE PHASE IS ALLOWED, BUT MIXED PHASE IS NOT, MELT FROZEN HYDROME
!...BELOW THE MELTING LEVEL, FREEZE LIQUID WATER ABOVE THE MELTING LEVEL
!
              CPM=CP*(1.+0.887*QG(K))
              IF(K.LE.ML)THEN
                TG(K)=TG(K)-(QIG(K)+QSG(K))*RLF/CPM
              ELSEIF(K.GT.ML)THEN
                TG(K)=TG(K)+(QLG(K)+QRG(K))*RLF/CPM
              ENDIF
              DQCDT(K)=(QLG(K)+QIG(K)-QL0(K)-QI0(K))/TIMEC
              DQIDT(K)=0.
              DQRDT(K)=(QRG(K)+QSG(K)-QR0(K)-QS0(K))/TIMEC
              DQSDT(K)=0.
            ELSEIF(qi_flag) THEN
!
!...IF MIXED PHASE HYDROMETEORS ARE ALLOWED, FEED BACK CONVECTIVE
!...TENDENCY OF HYDROMETEORS DIRECTLY...
!
              DQCDT(K)=(QLG(K)-QL0(K))/TIMEC
              DQIDT(K)=(QIG(K)-QI0(K))/TIMEC
              DQRDT(K)=(QRG(K)-QR0(K))/TIMEC
              IF (qs_flag ) THEN
                 DQSDT(K)=(QSG(K)-QS0(K))/TIMEC
              ELSE
                 DQIDT(K)=DQIDT(K)+(QSG(K)-QS0(K))/TIMEC
              ENDIF
            ELSE
              stop ( 'module_cu_kf: THIS COMBINATION OF IMOIST,  IICE NOT ALLOWED' )
            ENDIF
!         ENDIF
          DTDT(K)=(TG(K)-T0(K))/TIMEC
          DQDT(K)=(QG(K)-Q0(K))/TIMEC
  320   CONTINUE

! RAINCV is in the unit of mm

        PRATEC(I,J)=PPTFLX*(1.-FBFRC)/DXSQ
        RAINCV(I,J)=DT*PRATEC(I,J)
        RNC=RAINCV(I,J)*NIC
!        WRITE(98,909)RNC
 909     FORMAT(' CONVECTIVE RAINFALL =',F8.4,' CM')

  325 CONTINUE

1000  FORMAT(' ',10A8)
1005  FORMAT(' ',F6.0,2X,F7.4,2X,F7.3,1X,F7.4,2X,4(F6.3,2X),2(F7.3,1X))
1010  FORMAT(' ',' VERTICAL VELOCITY IS NEGATIVE AT ',F4.0,' MB')
1015   FORMAT(' ','ALL REMAINING MASS DETRAINS BELOW ',F4.0,' MB')
1025   FORMAT(5X,' KLCL=',I2,' ZLCL=',F7.1,'M',                          &
        ' DTLCL=',F5.2,' LTOP=',I2,' P0(LTOP)=',-2PF5.1,'MB FRZ LV=',    &
        I2,' TMIX=',0PF4.1,1X,'PMIX=',-2PF6.1,' QMIX=',3PF5.1,           &
        ' CAPE=',0PF7.1)
1030   FORMAT(' ',' P0(LET) = ',F6.1,' P0(LTOP) = ',F6.1,' VMFLCL =',    &
      E12.3,' PLCL =',F6.1,' WLCL =',F6.3,' CLDHGT =',                   &
      F8.1)
1035  FORMAT(1X,'PEF(WS)=',F5.2,'(CB)=',F5.2,'LC,LET=',2I3,'WKL='        &
      ,F6.3,'VWS=',F5.2)
1040          FORMAT(' ','PRECIP EFF = 100%, ENVIR CANNOT SUPPORT DOWND' &
      ,'RAFTS')
!1045  FORMAT('NUMBER OF DOWNDRAFT ITERATIONS EXCEEDS 10...PPTFLX'       &
!      ' IS DIFFERENT FROM THAT GIVEN BY PRECIP EFF RELATION')
! FLIC HAS TROUBLE WITH THIS ONE.
1045  FORMAT('NUMBER OF DOWNDRAFT ITERATIONS EXCEEDS 10')
1050  FORMAT(' ','LCOUNT= ',I3,' PPTFLX/CPR, PEFF= ',F6.3,1X,F6.3,       &
      'DMF(LFS)/UMF(LCL)= ',F6.3)
1055     FORMAT(/'*** DEGREE OF STABILIZATION =',F6.3,', NO MORE MASS F' &
      ,'LUX IS ALLOWED')
!1060     FORMAT(/' ITERATION DOES NOT CONVERGE TO GIVE THE SPECIFIED '  &
!      'DEGREE OF STABILIZATION!  FABE= ',F7.4)
1060  FORMAT(/' ITERATION DOES NOT CONVERGE.  FABE= ',F7.4)
 1070 FORMAT (16A8)
 1075 FORMAT (F8.2,3(F8.2),2(F8.3),F8.2,2F8.3,F8.2,6F8.3)
1080   FORMAT(2X,'LFS,LDB,LDT =',3I3,' TIMEC, NSTEP=',F5.0,I3,           &
      'NCOUNT, FABE, AINC=',I2,1X,F6.3,F6.2)
 1085 FORMAT (A3,16A7,2A8)
 1090 FORMAT (I3,F7.2,F7.0,10F7.2,4F7.3,2F8.3)
1095   FORMAT(' ','  PPT PRODUCTION RATE= ',F10.0,' TOTAL EVAP+PPT= ',   &
       F10.0)
1105   FORMAT(' ','NET LATENT HEAT RELEASE =',E12.5,' ACTUAL HEATING =', &
       E12.5,' J/KG-S, DIFFERENCE = ',F9.3,'PERCENT')
1110   FORMAT(' ','INITIAL WATER =',E12.5,' FINAL WATER =',E12.5,        &
       ' TOTAL WATER CHANGE =',F8.2,'PERCENT')
 1115 FORMAT (2X,F6.0,2X,F7.2,2X,F5.1,2X,F6.3,2(2X,F5.1),2X,F7.2,2X,F7.4 &
             )
1120   FORMAT(' ','MOISTURE ERROR AS FUNCTION OF TOTAL PPT =',F9.3,      &
            'PERCENT')

   END SUBROUTINE KFPARA

!-----------------------------------------------------------------------
   SUBROUTINE CONDLOAD(QLIQ,QICE,WTW,DZ,BOTERM,ENTERM,RATE,QNEWLQ,     &
                       QNEWIC,QLQOUT,QICOUT,G)
!-----------------------------------------------------------------------
   IMPLICIT NONE
!-----------------------------------------------------------------------
!  9/18/88...THIS PRECIPITATION FALLOUT SCHEME IS BASED ON THE SCHEME US
!  BY OGURA AND CHO (1973).  LIQUID WATER FALLOUT FROM A PARCEL IS CAL-
!  CULATED USING THE EQUATION DQ=-RATE*Q*DT, BUT TO SIMULATE A QUASI-
!  CONTINUOUS PROCESS, AND TO ELIMINATE A DEPENDENCY ON VERTICAL
!  RESOLUTION THIS IS EXPRESSED AS Q=Q*EXP(-RATE*DZ).

      REAL, INTENT(IN   )   :: G
      REAL, INTENT(IN   )   :: DZ,BOTERM,ENTERM,RATE
      REAL, INTENT(INOUT)   :: QLQOUT,QICOUT,WTW,QLIQ,QICE,QNEWLQ,QNEWIC

      REAL :: QTOT,QNEW,QEST,G1,WAVG,CONV,RATIO3,OLDQ,RATIO4,DQ,PPTDRG

      QTOT=QLIQ+QICE
      QNEW=QNEWLQ+QNEWIC
!
!  ESTIMATE THE VERTICAL VELOCITY SO THAT AN AVERAGE VERTICAL VELOCITY C
!  BE CALCULATED TO ESTIMATE THE TIME REQUIRED FOR ASCENT BETWEEN MODEL
!  LEVELS...
!
      QEST=0.5*(QTOT+QNEW)
      G1=WTW+BOTERM-ENTERM-2.*G*DZ*QEST/1.5
      IF(G1.LT.0.0)G1=0.
      WAVG=(SQRT(WTW)+SQRT(G1))/2.
      CONV=RATE*DZ/WAVG
!
!  RATIO3 IS THE FRACTION OF LIQUID WATER IN FRESH CONDENSATE, RATIO4 IS
!  THE FRACTION OF LIQUID WATER IN THE TOTAL AMOUNT OF CONDENSATE INVOLV
!  IN THE PRECIPITATION PROCESS - NOTE THAT ONLY 60% OF THE FRESH CONDEN
!  SATE IS IS ALLOWED TO PARTICIPATE IN THE CONVERSION PROCESS...
!
      RATIO3=QNEWLQ/(QNEW+1.E-10)
!     OLDQ=QTOT
      QTOT=QTOT+0.6*QNEW
      OLDQ=QTOT
      RATIO4=(0.6*QNEWLQ+QLIQ)/(QTOT+1.E-10)
      QTOT=QTOT*EXP(-CONV)
!
!  DETERMINE THE AMOUNT OF PRECIPITATION THAT FALLS OUT OF THE UPDRAFT
!  PARCEL AT THIS LEVEL...
!
      DQ=OLDQ-QTOT
      QLQOUT=RATIO4*DQ
      QICOUT=(1.-RATIO4)*DQ
!
!  ESTIMATE THE MEAN LOAD OF CONDENSATE ON THE UPDRAFT IN THE LAYER, CAL
!  LATE VERTICAL VELOCITY
!
      PPTDRG=0.5*(OLDQ+QTOT-0.2*QNEW)
      WTW=WTW+BOTERM-ENTERM-2.*G*DZ*PPTDRG/1.5
!
!  DETERMINE THE NEW LIQUID WATER AND ICE CONCENTRATIONS INCLUDING LOSSE
!  DUE TO PRECIPITATION AND GAINS FROM CONDENSATION...
!
      QLIQ=RATIO4*QTOT+RATIO3*0.4*QNEW
      QICE=(1.-RATIO4)*QTOT+(1.-RATIO3)*0.4*QNEW
      QNEWLQ=0.
      QNEWIC=0.

   END SUBROUTINE CONDLOAD

!-----------------------------------------------------------------------
   SUBROUTINE DTFRZNEW(TU,P,THTEU,QVAP,QLIQ,QICE,RATIO2,TTFRZ,TBFRZ,   &
                       QNWFRZ,RL,FRC1,EFFQ,IFLAG,XLV0,XLV1,XLS0,XLS1,  &
                       EP2,ALIQ,BLIQ,CLIQ,DLIQ,AICE,BICE,CICE,DICE     )
!-----------------------------------------------------------------------
   IMPLICIT NONE
!-----------------------------------------------------------------------
   REAL,         INTENT(IN   )   :: XLV0,XLV1
   REAL,         INTENT(IN   )   :: P,TTFRZ,TBFRZ,EFFQ,XLS0,XLS1,EP2,ALIQ, &
                                    BLIQ,CLIQ,DLIQ,AICE,BICE,CICE,DICE
   REAL,         INTENT(INOUT)   :: TU,THTEU,QVAP,QLIQ,QICE,RATIO2,    &
                                    FRC1,RL,QNWFRZ
   INTEGER,      INTENT(INOUT)   :: IFLAG

   REAL ::       CCP,RV,C5,QLQFRZ,QNEW,ESLIQ,ESICE,RLC,RLS,PI,ES,RLF,A, &
                 B,C,DQVAP,DTFRZ,TU1,QVAP1
!-----------------------------------------------------------------------
!
!...ALLOW GLACIATION OF THE UPDRAFT TO OCCUR AS AN APPROXIMATELY LINEAR
!   FUNCTION OF TEMPERATURE IN THE TEMPERATURE RANGE TTFRZ TO TBFRZ...
!

      RV=461.5
      C5=1.0723E-3
!
!...ADJUST THE LIQUID WATER CONCENTRATIONS FROM FRESH CONDENSATE AND THA
!   BROUGHT UP FROM LOWER LEVELS TO AN AMOUNT THAT WOULD BE PRESENT IF N
!   LIQUID WATER HAD FROZEN THUS FAR...THIS IS NECESSARY BECAUSE THE
!   EXPRESSION FOR TEMP CHANGE IS MULTIPLIED BY THE FRACTION EQUAL TO TH
!   PARCEL TEMP DECREASE SINCE THE LAST MODEL LEVEL DIVIDED BY THE TOTAL
!   GLACIATION INTERVAL, SO THAT EFFECTIVELY THIS APPROXIMATELY ALLOWS A
!   AMOUNT OF LIQUID WATER TO FREEZE WHICH IS EQUAL TO THIS SAME FRACTIO
!   OF THE LIQUID WATER THAT WAS PRESENT BEFORE THE GLACIATION PROCESS W
!   INITIATED...ALSO, TO ALLOW THETAU TO CONVERT APPROXIMATELY LINEARLY
!   ITS VALUE WITH RESPECT TO ICE, WE NEED TO ALLOW A PORTION OF THE FRE
!   CONDENSATE TO CONTRIBUTE TO THE GLACIATION PROCESS; THE FRACTIONAL
!   AMOUNT THAT APPLIES TO THIS PORTION IS 1/2 OF THE FRACTIONAL AMOUNT
!   FROZEN OF THE "OLD" CONDENSATE BECAUSE THIS FRESH CONDENSATE IS ONLY
!   PRODUCED GRADUALLY OVER THE LAYER...NOTE THAT IN TERMS OF THE DYNAMI
!   OF THE PRECIPITATION PROCESS, IE. PRECIPITATION FALLOUT, THIS FRACTI
!   AMNT OF FRESH CONDENSATE HAS ALREADY BEEN INCLUDED IN THE ICE CATEGO
!
      QLQFRZ=QLIQ*EFFQ
      QNEW=QNWFRZ*EFFQ*0.5
      ESLIQ=ALIQ*EXP((BLIQ*TU-CLIQ)/(TU-DLIQ))
      ESICE=AICE*EXP((BICE*TU-CICE)/(TU-DICE))
      RLC=2.5E6-2369.276*(TU-273.16)
      RLS=2833922.-259.532*(TU-273.16)
      RLF=RLS-RLC
      CCP=1005.7*(1.+0.89*QVAP)
!
!  A = D(ES)/DT IS THAT CALCULATED FROM BUCK`S (1981) EMPIRICAL FORMULAS
!  FOR SATURATION VAPOR PRESSURE...
!
      A=(CICE-BICE*DICE)/((TU-DICE)*(TU-DICE))
      B=RLS*EP2/P
      C=A*B*ESICE/CCP
      DQVAP=B*(ESLIQ-ESICE)/(RLS+RLS*C)-RLF*(QLQFRZ+QNEW)/(RLS+RLS/C)
      DTFRZ=(RLF*(QLQFRZ+QNEW)+B*(ESLIQ-ESICE))/(CCP+A*B*ESICE)
      TU1=TU
      QVAP1=QVAP
      TU=TU+FRC1*DTFRZ
      QVAP=QVAP-FRC1*DQVAP
      ES=QVAP*P/(EP2+QVAP)
      ESLIQ=ALIQ*EXP((BLIQ*TU-CLIQ)/(TU-DLIQ))
      ESICE=AICE*EXP((BICE*TU-CICE)/(TU-DICE))
      RATIO2=(ESLIQ-ES)/(ESLIQ-ESICE)
!
!  TYPICALLY, RATIO2 IS VERY CLOSE TO (TTFRZ-TU)/(TTFRZ-TBFRZ), USUALLY
!  WITHIN 1% (USING TU BEFORE GALCIATION EFFECTS ARE APPLIED);  IF THE
!  INITIAL UPDRAFT TEMP IS BELOW TBFRZ AND RATIO2 IS STILL LESS THAN 1,
!  AN ADJUSTMENT TO FRC1 AND RATIO2 IS INTRODUCED SO THAT GLACIATION
!  EFFECTS ARE NOT UNDERESTIMATED; CONVERSELY, IF RATIO2 IS GREATER THAN
!  FRC1 IS ADJUSTED SO THAT GLACIATION EFFECTS ARE NOT OVERESTIMATED...
!
      IF(IFLAG.GT.0.AND.RATIO2.LT.1)THEN
        FRC1=FRC1+(1.-RATIO2)
        TU=TU1+FRC1*DTFRZ
        QVAP=QVAP1-FRC1*DQVAP
        RATIO2=1.
        IFLAG=1
        GOTO 20
      ENDIF
      IF(RATIO2.GT.1.)THEN
        FRC1=FRC1-(RATIO2-1.)
        FRC1=AMAX1(0.0,FRC1)
        TU=TU1+FRC1*DTFRZ
        QVAP=QVAP1-FRC1*DQVAP
        RATIO2=1.
        IFLAG=1
      ENDIF
!
!  CALCULATE A HYBRID VALUE OF THETAU, ASSUMING THAT THE LATENT HEAT OF
!  VAPORIZATION/SUBLIMATION CAN BE ESTIMATED USING THE SAME WEIGHTING
!  FUNCTION AS THAT USED TO CALCULATE SATURATION VAPOR PRESSURE, CALCU-
!  LATE NEW LIQUID WATER AND ICE CONCENTRATIONS...
!
   20 RLC=XLV0-XLV1*TU
      RLS=XLS0-XLS1*TU
      RL=RATIO2*RLS+(1.-RATIO2)*RLC
      PI=(1.E5/P)**(0.2854*(1.-0.28*QVAP))
      THTEU=TU*PI*EXP(RL*QVAP*C5/TU*(1.+0.81*QVAP))
      IF(IFLAG.EQ.1)THEN
        QICE=QICE+FRC1*DQVAP+QLIQ
        QLIQ=0.
      ELSE
        QICE=QICE+FRC1*(DQVAP+QLQFRZ)
        QLIQ=QLIQ-FRC1*QLQFRZ
      ENDIF
      QNWFRZ=0.

   END SUBROUTINE DTFRZNEW

!-----------------------------------------------------------------------
!CCCCCCCCCCCCCCCCCCCCCCCCCCCCCCCCCCCCCCCCCCCCCCCCCCCCCCCCCCCCCCCCCCCCCCC
!  THIS SUBROUTINE INTEGRATES THE AREA UNDER THE CURVE IN THE GAUSSIAN
!  DISTRIBUTION...THE NUMERICAL APPROXIMATION TO THE INTEGRAL IS TAKEN F
!   HANDBOOK OF MATHEMATICAL FUNCTIONS WITH FORMULAS, GRAPHS AND MATHEMA
!  TABLES  ED. BY ABRAMOWITZ AND STEGUN, NAT L BUREAU OF STANDARDS APPLI
!  MATHEMATICS SERIES.  JUNE, 1964., MAY, 1968.
!                                     JACK KAIN
!                                     7/6/89
!CCCCCCCCCCCCCCCCCCCCCCCCCCCCCCCCCCCCCCCCCCCCCCCCCCCCCCCCCCCCCCCCCCCCCCC
!***********************************************************************
!*****    GAUSSIAN TYPE MIXING PROFILE....******************************
   SUBROUTINE PROF5(EQ,EE,UD)
!-----------------------------------------------------------------------
   IMPLICIT NONE
!-----------------------------------------------------------------------
   REAL,         INTENT(IN   )   :: EQ
   REAL,         INTENT(INOUT)   :: EE,UD
   REAL ::       SQRT2P,A1,A2,A3,P,SIGMA,FE,X,Y,EY,E45,T1,T2,C1,C2

      DATA SQRT2P,A1,A2,A3,P,SIGMA,FE/2.506628,0.4361836,-0.1201676,    &
      0.9372980,0.33267,0.166666667,0.202765151/
      X=(EQ-0.5)/SIGMA
      Y=6.*EQ-3.
      EY=EXP(Y*Y/(-2))
      E45=EXP(-4.5)
      T2=1./(1.+P*ABS(Y))
      T1=0.500498
      C1=A1*T1+A2*T1*T1+A3*T1*T1*T1
      C2=A1*T2+A2*T2*T2+A3*T2*T2*T2
      IF(Y.GE.0.)THEN
        EE=SIGMA*(0.5*(SQRT2P-E45*C1-EY*C2)+SIGMA*(E45-EY))-E45*EQ*EQ/2.
        UD=SIGMA*(0.5*(EY*C2-E45*C1)+SIGMA*(E45-EY))-E45*(0.5+EQ*EQ/2.-  &
           EQ)
      ELSE
        EE=SIGMA*(0.5*(EY*C2-E45*C1)+SIGMA*(E45-EY))-E45*EQ*EQ/2.
        UD=SIGMA*(0.5*(SQRT2P-E45*C1-EY*C2)+SIGMA*(E45-EY))-E45*(0.5+EQ* &
           EQ/2.-EQ)
      ENDIF
      EE=EE/FE
      UD=UD/FE

   END SUBROUTINE PROF5

!-----------------------------------------------------------------------
   SUBROUTINE TPMIX(P,THTU,TU,QU,QLIQ,QICE,QNEWLQ,QNEWIC,RATIO2,RL,    &
                    XLV0,XLV1,XLS0,XLS1,                               &
                    EP2,ALIQ,BLIQ,CLIQ,DLIQ,AICE,BICE,CICE,DICE        )
!-----------------------------------------------------------------------
   IMPLICIT NONE
!-----------------------------------------------------------------------
   REAL,         INTENT(IN   )   :: XLV0,XLV1
   REAL,         INTENT(IN   )   :: P,THTU,RATIO2,RL,XLS0,             &
                                    XLS1,EP2,ALIQ,BLIQ,CLIQ,DLIQ,AICE,BICE,&
                                    CICE,DICE
   REAL,         INTENT(INOUT)   :: QU,QLIQ,QICE,TU,QNEWLQ,QNEWIC
   REAL    ::    ES,QS,PI,THTGS,F0,T1,T0,C5,RV,ESLIQ,ESICE,F1,DT,QNEW, &
                 DQ, QTOT,DQICE,DQLIQ,RLL,CCP
   INTEGER ::    ITCNT
!-----------------------------------------------------------------------
!
!...THIS SUBROUTINE ITERATIVELY EXTRACTS WET-BULB TEMPERATURE FROM EQUIV
!   POTENTIAL TEMPERATURE, THEN CHECKS TO SEE IF SUFFICIENT MOISTURE IS
!   AVAILABLE TO ACHIEVE SATURATION...IF NOT, TEMPERATURE IS ADJUSTED
!   ACCORDINGLY, IF SO, THE RESIDUAL LIQUID WATER/ICE CONCENTRATION IS
!   DETERMINED...
!
      C5=1.0723E-3
      RV=461.5
!
!   ITERATE TO FIND WET BULB TEMPERATURE AS A FUNCTION OF EQUIVALENT POT
!   TEMP AND PRS, ASSUMING SATURATION VAPOR PRESSURE...RATIO2 IS THE DEG
!   OF GLACIATION...
!
      IF(RATIO2.LT.1.E-6)THEN
        ES=ALIQ*EXP((BLIQ*TU-CLIQ)/(TU-DLIQ))
        QS=EP2*ES/(P-ES)
        PI=(1.E5/P)**(0.2854*(1.-0.28*QS))
        THTGS=TU*PI*EXP((3374.6525/TU-2.5403)*QS*(1.+0.81*QS))
      ELSEIF(ABS(RATIO2-1.).LT.1.E-6)THEN
        ES=AICE*EXP((BICE*TU-CICE)/(TU-DICE))
        QS=EP2*ES/(P-ES)
        PI=(1.E5/P)**(0.2854*(1.-0.28*QS))
        THTGS=TU*PI*EXP((3114.834/TU-0.278296)*QS*(1.+0.81*QS))
      ELSE
        ESLIQ=ALIQ*EXP((BLIQ*TU-CLIQ)/(TU-DLIQ))
        ESICE=AICE*EXP((BICE*TU-CICE)/(TU-DICE))
        ES=(1.-RATIO2)*ESLIQ+RATIO2*ESICE
        QS=EP2*ES/(P-ES)
        PI=(1.E5/P)**(0.2854*(1.-0.28*QS))
        THTGS=TU*PI*EXP(RL*QS*C5/TU*(1.+0.81*QS))
      ENDIF
      F0=THTGS-THTU
      T1=TU-0.5*F0
      T0=TU
      ITCNT=0
   90 IF(RATIO2.LT.1.E-6)THEN
        ES=ALIQ*EXP((BLIQ*T1-CLIQ)/(T1-DLIQ))
        QS=EP2*ES/(P-ES)
        PI=(1.E5/P)**(0.2854*(1.-0.28*QS))
        THTGS=T1*PI*EXP((3374.6525/T1-2.5403)*QS*(1.+0.81*QS))
      ELSEIF(ABS(RATIO2-1.).LT.1.E-6)THEN
        ES=AICE*EXP((BICE*T1-CICE)/(T1-DICE))
        QS=EP2*ES/(P-ES)
        PI=(1.E5/P)**(0.2854*(1.-0.28*QS))
        THTGS=T1*PI*EXP((3114.834/T1-0.278296)*QS*(1.+0.81*QS))
      ELSE
        ESLIQ=ALIQ*EXP((BLIQ*T1-CLIQ)/(T1-DLIQ))
        ESICE=AICE*EXP((BICE*T1-CICE)/(T1-DICE))
        ES=(1.-RATIO2)*ESLIQ+RATIO2*ESICE
        QS=EP2*ES/(P-ES)
        PI=(1.E5/P)**(0.2854*(1.-0.28*QS))
        THTGS=T1*PI*EXP(RL*QS*C5/T1*(1.+0.81*QS))
      ENDIF
      F1=THTGS-THTU
      IF(ABS(F1).LT.0.01)GOTO 50
      ITCNT=ITCNT+1
      IF(ITCNT.GT.10)GOTO 50
      DT=F1*(T1-T0)/(F1-F0)
      T0=T1
      F0=F1
      T1=T1-DT
      GOTO 90
!
!   IF THE PARCEL IS SUPERSATURATED, CALCULATE CONCENTRATION OF FRESH
!   CONDENSATE...
!
   50 IF(QS.LE.QU)THEN
        QNEW=QU-QS
        QU=QS
        GOTO 96
      ENDIF
!
!   IF THE PARCEL IS SUBSATURATED, TEMPERATURE AND MIXING RATIO MUST BE
!   ADJUSTED...IF LIQUID WATER OR ICE IS PRESENT, IT IS ALLOWED TO EVAPO
!   SUBLIMATE.
!
      QNEW=0.
      DQ=QS-QU
      QTOT=QLIQ+QICE
!
!   IF THERE IS ENOUGH LIQUID OR ICE TO SATURATE THE PARCEL, TEMP STAYS
!   WET BULB VALUE, VAPOR MIXING RATIO IS AT SATURATED LEVEL, AND THE MI
!   RATIOS OF LIQUID AND ICE ARE ADJUSTED TO MAKE UP THE ORIGINAL SATURA
!   DEFICIT... OTHERWISE, ANY AVAILABLE LIQ OR ICE VAPORIZES AND APPROPR
!   ADJUSTMENTS TO PARCEL TEMP; VAPOR, LIQUID, AND ICE MIXING RATIOS ARE
!
!...NOTE THAT THE LIQ AND ICE MAY BE PRESENT IN PROPORTIONS SLIGHTLY DIF
!   THAN SUGGESTED BY THE VALUE OF RATIO2...CHECK TO MAKE SURE THAT LIQ
!   ICE CONCENTRATIONS ARE NOT REDUCED TO BELOW ZERO WHEN EVAPORATION/
!   SUBLIMATION OCCURS...
!
      IF(QTOT.GE.DQ)THEN
        DQICE=0.0
        DQLIQ=0.0
        QLIQ=QLIQ-(1.-RATIO2)*DQ
        IF(QLIQ.LT.0.)THEN
          DQICE=0.0-QLIQ
          QLIQ=0.0
        ENDIF
        QICE=QICE-RATIO2*DQ+DQICE
        IF(QICE.LT.0.)THEN
          DQLIQ=0.0-QICE
          QICE=0.0
        ENDIF
        QLIQ=QLIQ+DQLIQ
        QU=QS
        GOTO 96
      ELSE
        IF(RATIO2.LT.1.E-6)THEN
          RLL=XLV0-XLV1*T1
        ELSEIF(ABS(RATIO2-1.).LT.1.E-6)THEN
          RLL=XLS0-XLS1*T1
        ELSE
          RLL=RL
        ENDIF
        CCP=1005.7*(1.+0.89*QU)
        IF(QTOT.LT.1.E-10)THEN
!
!...IF NO LIQUID WATER OR ICE IS AVAILABLE, TEMPERATURE IS GIVEN BY:
          T1=T1+RLL*(DQ/(1.+DQ))/CCP
          GOTO 96
        ELSE
!
!...IF SOME LIQ WATER/ICE IS AVAILABLE, BUT NOT ENOUGH TO ACHIEVE SATURA
!   THE TEMPERATURE IS GIVEN BY:
          T1=T1+RLL*((DQ-QTOT)/(1+DQ-QTOT))/CCP
          QU=QU+QTOT
          QTOT=0.
        ENDIF
        QLIQ=0
        QICE=0.
      ENDIF
   96 TU=T1
      QNEWLQ=(1.-RATIO2)*QNEW
      QNEWIC=RATIO2*QNEW
      IF(ITCNT.GT.10)PRINT*,'***** NUMBER OF ITERATIONS IN TPMIX =',   &
        ITCNT

   END SUBROUTINE TPMIX
!-----------------------------------------------------------------------
   SUBROUTINE ENVIRTHT(P1,T1,Q1,THT1,R1,RL,                            &
                       EP2,ALIQ,BLIQ,CLIQ,DLIQ,AICE,BICE,CICE,DICE     )
!-----------------------------------------------------------------------
   IMPLICIT NONE
!-----------------------------------------------------------------------
   REAL,  INTENT(IN   ) :: P1,T1,Q1,R1,RL,EP2,ALIQ,BLIQ,CLIQ,DLIQ,AICE,&
                           BICE,CICE,DICE
   REAL,  INTENT(INOUT) :: THT1
   REAL:: T00,P00,C1,C2,C3,C4,C5,EE,TLOG,TDPT,TSAT,THT,TFPT,TLOGIC,    &
          TSATLQ,TSATIC

      DATA T00,P00,C1,C2,C3,C4,C5/273.16,1.E5,3374.6525,2.5403,3114.834,&
           0.278296,1.0723E-3/
!
!  CALCULATE ENVIRONMENTAL EQUIVALENT POTENTIAL TEMPERATURE...
!

      IF(R1.LT.1.E-6)THEN
        EE=Q1*P1/(EP2+Q1)
        TLOG=ALOG(EE/ALIQ)
        TDPT=(CLIQ-DLIQ*TLOG)/(BLIQ-TLOG)
        TSAT=TDPT-(.212+1.571E-3*(TDPT-T00)-4.36E-4*(T1-T00))*(T1-TDPT)
        THT=T1*(P00/P1)**(0.2854*(1.-0.28*Q1))
        THT1=THT*EXP((C1/TSAT-C2)*Q1*(1.+0.81*Q1))
      ELSEIF(ABS(R1-1.).LT.1.E-6)THEN
        EE=Q1*P1/(EP2+Q1)
        TLOG=ALOG(EE/AICE)
        TFPT=(CICE-DICE*TLOG)/(BICE-TLOG)
        THT=T1*(P00/P1)**(0.2854*(1.-0.28*Q1))
        TSAT=TFPT-(.182+1.13E-3*(TFPT-T00)-3.58E-4*(T1-T00))*(T1-TFPT)
        THT1=THT*EXP((C3/TSAT-C4)*Q1*(1.+0.81*Q1))
      ELSE
        EE=Q1*P1/(EP2+Q1)
        TLOG=ALOG(EE/ALIQ)
        TDPT=(CLIQ-DLIQ*TLOG)/(BLIQ-TLOG)
        TLOGIC=ALOG(EE/AICE)
        TFPT=(CICE-DICE*TLOGIC)/(BICE-TLOGIC)
        THT=T1*(P00/P1)**(0.2854*(1.-0.28*Q1))
        TSATLQ=TDPT-(.212+1.571E-3*(TDPT-T00)-4.36E-4*(T1-T00))*(T1-TDPT)
        TSATIC=TFPT-(.182+1.13E-3*(TFPT-T00)-3.58E-4*(T1-T00))*(T1-TFPT)
        TSAT=R1*TSATIC+(1.-R1)*TSATLQ
        THT1=THT*EXP(RL*Q1*C5/TSAT*(1.+0.81*Q1))
      ENDIF

   END SUBROUTINE ENVIRTHT

!-----------------------------------------------------------------------
!************************* TPDD.FOR ************************************
!   THIS SUBROUTINE ITERATIVELY EXTRACTS TEMPERATURE FROM EQUIVALENT   *
!   POTENTIAL TEMP.  IT IS DESIGNED FOR USE WITH DOWNDRAFT CALCULATIONS.
!   IF RELATIVE HUMIDITY IS SPECIFIED TO BE LESS THAN 100%, PARCEL     *
!   TEMP, SPECIFIC HUMIDITY, AND LIQUID WATER CONTENT ARE ITERATIVELY  *
!   CALCULATED.                                                        *
!***********************************************************************
      FUNCTION TPDD(P,THTED,TGS,RS,RD,RH,XLV0,XLV1,                    &
                    EP2,ALIQ,BLIQ,CLIQ,DLIQ,AICE,BICE,CICE,DICE        )
!-----------------------------------------------------------------------
   IMPLICIT NONE
!-----------------------------------------------------------------------
   REAL,   INTENT(IN   )   :: XLV0,XLV1
   REAL,   INTENT(IN   )   :: P,THTED,TGS,RD,RH,EP2,ALIQ,BLIQ,         &
                              CLIQ,DLIQ,AICE,BICE,CICE,DICE
   REAL,   INTENT(INOUT)   :: RS
   REAL    :: TPDD,ES,PI,THTGS,F0,T1,T0,CCP,F1,DT,RL,DSSDT,T1RH,RSRH
   INTEGER :: ITCNT
!-----------------------------------------------------------------------
      ES=ALIQ*EXP((BLIQ*TGS-CLIQ)/(TGS-DLIQ))
      RS=EP2*ES/(P-ES)
      PI=(1.E5/P)**(0.2854*(1.-0.28*RS))
      THTGS=TGS*PI*EXP((3374.6525/TGS-2.5403)*RS*(1.+0.81*RS))
      F0=THTGS-THTED
      T1=TGS-0.5*F0
      T0=TGS
      CCP=1005.7
!
!...ITERATE TO FIND WET-BULB TEMPERATURE...
!
      ITCNT=0
   90 ES=ALIQ*EXP((BLIQ*T1-CLIQ)/(T1-DLIQ))
      RS=EP2*ES/(P-ES)
      PI=(1.E5/P)**(0.2854*(1.-0.28*RS))
      THTGS=T1*PI*EXP((3374.6525/T1-2.5403)*RS*(1.+0.81*RS))
      F1=THTGS-THTED
      IF(ABS(F1).LT.0.05)GOTO 50
      ITCNT=ITCNT+1
      IF(ITCNT.GT.10)GOTO 50
      DT=F1*(T1-T0)/(F1-F0)
      T0=T1
      F0=F1
      T1=T1-DT
      GOTO 90
   50 RL=XLV0-XLV1*T1
!
!...IF RELATIVE HUMIDITY IS SPECIFIED TO BE LESS THAN 100%, ESTIMATE THE
!   TEMPERATURE AND MIXING RATIO WHICH WILL YIELD THE APPROPRIATE VALUE.
!
      IF(RH.EQ.1.)GOTO 110
      DSSDT=(CLIQ-BLIQ*DLIQ)/((T1-DLIQ)*(T1-DLIQ))
      DT=RL*RS*(1.-RH)/(CCP+RL*RH*RS*DSSDT)
      T1RH=T1+DT
      ES=RH*ALIQ*EXP((BLIQ*T1RH-CLIQ)/(T1RH-DLIQ))
      RSRH=EP2*ES/(P-ES)
!
!...CHECK TO SEE IF MIXING RATIO AT SPECIFIED RH IS LESS THAN ACTUAL
!...MIXING RATIO...IF SO, ADJUST TO GIVE ZERO EVAPORATION...
!
      IF(RSRH.LT.RD)THEN
        RSRH=RD
        T1RH=T1+(RS-RSRH)*RL/CCP
      ENDIF
      T1=T1RH
      RS=RSRH
  110 TPDD=T1
      IF(ITCNT.GT.10)PRINT*,'***** NUMBER OF ITERATIONS IN TPDD = ',  &
        ITCNT

   END FUNCTION TPDD

!====================================================================
   SUBROUTINE kfinit(RTHCUTEN,RQVCUTEN,RQCCUTEN,RQRCUTEN,           &
                     RQICUTEN,RQSCUTEN,NCA,W0AVG,P_QI,P_QS,         &
                     P_FIRST_SCALAR,restart,allowed_to_read,        &
                     ids, ide, jds, jde, kds, kde,                  &
                     ims, ime, jms, jme, kms, kme,                  &
                     its, ite, jts, jte, kts, kte                   )
!--------------------------------------------------------------------
   IMPLICIT NONE
!--------------------------------------------------------------------
   LOGICAL , INTENT(IN)           ::  restart, allowed_to_read
   INTEGER , INTENT(IN)           ::  ids, ide, jds, jde, kds, kde, &
                                      ims, ime, jms, jme, kms, kme, &
                                      its, ite, jts, jte, kts, kte
   INTEGER , INTENT(IN)           ::  P_QI,P_QS,P_FIRST_SCALAR

   REAL,     DIMENSION( ims:ime , kms:kme , jms:jme ) , INTENT(OUT) ::       &
                                                          RTHCUTEN, &
                                                          RQVCUTEN, &
                                                          RQCCUTEN, &
                                                          RQRCUTEN, &
                                                          RQICUTEN, &
                                                          RQSCUTEN

   REAL ,   DIMENSION( ims:ime , kms:kme , jms:jme ) , INTENT(OUT) :: W0AVG

   REAL, DIMENSION( ims:ime , jms:jme ), INTENT(INOUT):: NCA

   INTEGER :: i, j, k, itf, jtf, ktf

   jtf=min0(jte,jde-1)
   ktf=min0(kte,kde-1)
   itf=min0(ite,ide-1)

   IF(.not.restart)THEN
     DO j=jts,jtf
     DO k=kts,ktf
     DO i=its,itf
        RTHCUTEN(i,k,j)=0.
        RQVCUTEN(i,k,j)=0.
        RQCCUTEN(i,k,j)=0.
        RQRCUTEN(i,k,j)=0.
     ENDDO
     ENDDO
     ENDDO

     IF (P_QI .ge. P_FIRST_SCALAR) THEN
        DO j=jts,jtf
        DO k=kts,ktf
        DO i=its,itf
           RQICUTEN(i,k,j)=0.
        ENDDO
        ENDDO
        ENDDO
     ENDIF

     IF (P_QS .ge. P_FIRST_SCALAR) THEN
        DO j=jts,jtf
        DO k=kts,ktf
        DO i=its,itf
           RQSCUTEN(i,k,j)=0.
        ENDDO
        ENDDO
        ENDDO
     ENDIF

     DO j=jts,jtf
     DO i=its,itf
        NCA(i,j)=-100.
     ENDDO
     ENDDO

     DO j=jts,jtf
     DO k=kts,ktf
     DO i=its,itf
        W0AVG(i,k,j)=0.
     ENDDO
     ENDDO
     ENDDO

   ENDIF

   END SUBROUTINE kfinit

!-------------------------------------------------------

END MODULE module_cu_kf<|MERGE_RESOLUTION|>--- conflicted
+++ resolved
@@ -1540,7 +1540,7 @@
         DO 499 NK=1,LTOP
           IF(QG(NK).LT.0.)THEN
             IF(NK.EQ.1)THEN
-              stop ( 'module_cu_kf.F: problem with kf scheme:  qg = 0 at the surface' )
+              stop 'module_cu_kf.F: problem with kf scheme:  qg = 0 at the surface'
             ENDIF
             NK1=NK+1
             IF(NK.EQ.LTOP)NK1=KLCL
@@ -1865,8 +1865,7 @@
                             U0(K),V0(K),DP(K)/100.,W0AVG1D(K)
 !               CALL wrf_message ( TRIM( wrf_err_message ) )
   310       CONTINUE
-            stop ( 'module_cu_kf.F: KAIN-FRITSCH' )
-<<<<<<< HEAD
+            stop 'module_cu_kf.F: KAIN-FRITSCH'
           ENDIF
         ENDIF
         CNDTNF=(1.-EQFRC(LFS))*(QLIQ(LFS)+QICE(LFS))*DMF(LFS)
@@ -1899,40 +1898,6 @@
 !...TIMEC, ALLOW FEEDBACK TO OCCUR ONLY DURING TADVEC...
 !
         IF(TADVEC.LT.TIMEC)NIC=NINT(TADVEC/DT)
-=======
-          ENDIF                                                      
-        ENDIF                                                       
-        CNDTNF=(1.-EQFRC(LFS))*(QLIQ(LFS)+QICE(LFS))*DMF(LFS)            
-!     WRITE(98,1095)CPR*AINC,TDER+PPTFLX+CNDTNF                            
-!                                                                       
-!  EVALUATE MOISTURE BUDGET...                                         
-!                                                                     
-        QINIT=0.                                                     
-        QFNL=0.                                                     
-        DPT=0.                                                     
-        DO 315 NK=1,LTOP                                                    
-          DPT=DPT+DP(NK)                                                     
-          QINIT=QINIT+Q0(NK)*EMS(NK)                                       
-          QFNL=QFNL+QG(NK)*EMS(NK)                                        
-          QFNL=QFNL+(QLG(NK)+QIG(NK)+QRG(NK)+QSG(NK))*EMS(NK)            
-  315   CONTINUE                                                        
-        QFNL=QFNL+PPTFLX*TIMEC*(1.-FBFRC)                              
-        ERR2=(QFNL-QINIT)*100./QINIT                                  
-!     WRITE(98,1110)QINIT,QFNL,ERR2                                  
-!        IF(ABS(ERR2).GT.0.05)STOP 'QVERR'                           
-        IF(ABS(ERR2).GT.0.05) stop ( 'module_cu_kf.F: QVERR' )
-        RELERR=ERR2*QINIT/(PPTFLX*TIMEC+1.E-10)                   
-!     WRITE(98,1120)RELERR                                       
-!     WRITE(98,*)'TDER, CPR, USR, TRPPT =',                     
-!    *TDER,CPR*AINC,USR*AINC,TRPPT*AINC                        
-!                                                             
-!...FEEDBACK TO RESOLVABLE SCALE TENDENCIES.                 
-!                                                           
-!...IF THE ADVECTIVE TIME PERIOD (TADVEC) IS LESS THAN SPECIFIED MINIMUM  
-!...TIMEC, ALLOW FEEDBACK TO OCCUR ONLY DURING TADVEC...                 
-!                                                                       
-        IF(TADVEC.LT.TIMEC)NIC=NINT(TADVEC/DT)                  
->>>>>>> 6cdedef9
         NCA(I,J)=FLOAT(NIC)*DT
         DO 320 K=1,KX
 !         IF(IMOIST.NE.2)THEN
@@ -1992,7 +1957,7 @@
                  DQIDT(K)=DQIDT(K)+(QSG(K)-QS0(K))/TIMEC
               ENDIF
             ELSE
-              stop ( 'module_cu_kf: THIS COMBINATION OF IMOIST,  IICE NOT ALLOWED' )
+              stop 'module_cu_kf: THIS COMBINATION OF IMOIST,  IICE NOT ALLOWED'
             ENDIF
 !         ENDIF
           DTDT(K)=(TG(K)-T0(K))/TIMEC
