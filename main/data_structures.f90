--- conflicted
+++ resolved
@@ -86,99 +86,6 @@
 
 
 ! ------------------------------------------------
-<<<<<<< HEAD
-=======
-! Physics scheme selection definitions
-!
-! NB: BASIC typically means "use the data from the low res model"
-!     SIMPLE typically means a relatively simple formulation written for ICAR
-! ------------------------------------------------
-    integer, parameter :: kCU_TIEDTKE    = 1
-    integer, parameter :: kCU_SIMPLE     = 2
-    integer, parameter :: kCU_KAINFR     = 3
-
-    integer, parameter :: kMP_THOMPSON   = 1
-    integer, parameter :: kMP_SB04       = 2
-
-    integer, parameter :: kPBL_BASIC     = 1
-    integer, parameter :: kPBL_SIMPLE    = 2
-    integer, parameter :: kPBL_YSU       = 3
-    
-    integer, parameter :: kWATER_BASIC   = 1
-    integer, parameter :: kWATER_SIMPLE  = 2
-    
-    integer, parameter :: kLSM_BASIC     = 1
-    integer, parameter :: kLSM_SIMPLE    = 2
-    integer, parameter :: kLSM_NOAH      = 3
-
-    integer, parameter :: kRA_BASIC      = 1
-    integer, parameter :: kRA_SIMPLE     = 2
-
-    integer, parameter :: kADV_UPWIND    = 1
-    integer, parameter :: kADV_MPDATA    = 2
-    
-    integer, parameter :: kWIND_LINEAR   = 1
-    
-    integer, parameter :: kLC_LAND       = 1
-    integer, parameter :: kLC_WATER      = 2
-    
-    ! mm of accumulated precip before "tipping" into the bucket
-    ! only performed on output operations
-    integer, parameter :: kPRECIP_BUCKET_SIZE=100
-! ------------------------------------------------
-! Physical Constants
-! ------------------------------------------------
-    real, parameter :: LH_vaporization=2260000.0 ! J/kg
-    ! could be calculated as 2.5E6 + (-2112.0)*temp_degC ?
-    real, parameter :: Rd  = 287.058   ! J/(kg K) specific gas constant for dry air
-    real, parameter :: Rw  = 461.5     ! J/(kg K) specific gas constant for moist air
-    real, parameter :: cp  = 1012.0    ! J/kg/K   specific heat capacity of moist STP air? 
-    real, parameter :: gravity= 9.81   ! m/s^2    gravity
-    real, parameter :: pi  = 3.1415927 ! pi
-    real, parameter :: stefan_boltzmann = 5.67e-8 ! the Stefan-Boltzmann constant
-    real, parameter :: karman = 0.41   ! the von Karman constant
-    real, parameter :: zl = 0.01 ! 0.01 over land z0 over water, added by Patrik Bohlinger for surface layer diagnostics
-    
-    ! convenience parameters for various physics packages
-    real, parameter :: rovcp = Rd/cp
-    real, parameter :: rovg  = Rd/gravity
-    
-    ! from wrf module_model_constants
-    ! parameters for calculating latent heat as a function of temperature for 
-    ! vaporization
-    real, parameter ::  XLV0 = 3.15E6 
-    real, parameter ::  XLV1 = 2370.
-    ! sublimation
-    real, parameter ::  XLS0 = 2.905E6
-    real, parameter ::  XLS1 = 259.532
-    
-    ! saturated vapor pressure parameters (?)
-    real, parameter ::  SVP1 = 0.6112
-    real, parameter ::  SVP2 = 17.67
-    real, parameter ::  SVP3 = 29.65
-    real, parameter ::  SVPT0= 273.15
-    real, parameter ::  skin_t_C_low = -20
-    real, parameter ::  skin_t_C_high = 0
-    
-    real, parameter ::  EP1  = Rw/Rd-1.
-    real, parameter ::  EP2  = Rd/Rw
-
-    ! coriolis parameter f
-    real, parameter ::  eomeg = 9.37e-5
-    ! p_top
-    real ::  p_top = 10000
-    ! critical bulk-richardson #
-    real, parameter ::  Rib_cr = 0.5 ! in Hong et al. 2006 they say 0.5 but why not 0.25?
-    ! XKA from wrf surface layer diagnostics 
-    ! XKA = cs/(rho*cp) from Carlson and Boland, 1978 added by Patrik Bohlinger for calculating exch_q
-    real, parameter :: XKA = 2.4E-5
-    ! proportionality factor
-    real, parameter :: propfact = 7.8 ! in Hong et al. 2006 this value is suggested
-    ! counter
-    integer :: counter = 1
-    
-! ------------------------------------------------
->>>>>>> cc159a6e
 !   various data structures for use in geographic interpolation routines
 ! ------------------------------------------------
     ! contains the location of a specific grid point
@@ -358,16 +265,12 @@
         real, allocatable, dimension(:,:)   :: ustar                ! surface shear velocity u*                     [m/s]
         real, allocatable, dimension(:,:)   :: pbl_height           ! height of the PBL (only used with PBL=1 & LSM=1)
         real, allocatable, dimension(:,:)   :: u10, v10             ! 10m height u and v winds                      [m/s]
-<<<<<<< HEAD
-        real, allocatable, dimension(:,:)   :: t2m, q2m             ! 2m height air temperature                     [K]
-                                                                    ! and water vapor mixing ratio                  [kg/kg]
 
         real, allocatable, dimension(:,:)   :: terrain_blocking     ! smoothed terrain delta for froude num calc.   [m]
         logical :: blocking_initialized                             ! flag to mark that the terrain_blocking field has been initialized
 
-=======
         real, allocatable, dimension(:,:)   :: wspd10               ! 10m height U wind speed                       [m/s]
-        real, allocatable, dimension(:,:)   :: t2m, q2m, th2m       ! 2m height air temperature                     [K] 
+        real, allocatable, dimension(:,:)   :: t2m, q2m, th2m       ! 2m height air temperature                     [K]
                                                                     ! and water vapor mixing ratio                  [kg/kg]
                                                                     ! and pot. temp.                                [K]
 
@@ -381,7 +284,7 @@
         real, allocatable, dimension(:,:) :: es_water               ! liquid water vapor pressure at saturation     [hPa]
         real, allocatable, dimension(:,:) :: es_ice                 ! ice water vapor pressure at saturation        [hPa]
         real, allocatable, dimension(:,:) :: es                     ! vapor pressure at saturation                  [hPa]
-        real, allocatable, dimension(:,:) :: qsg_sat                ! saturated specific humidity                  
+        real, allocatable, dimension(:,:) :: qsg_sat                ! saturated specific humidity
         !real, allocatable, dimension(:,:)   :: l                   ! Monin-Obukhov length                          [m]
         real, allocatable, dimension(:,:)   :: zol                  ! Monin-Obukhov stability parameter z/l         [dimensionless]
         real, allocatable, dimension(:,:)   :: zol10                ! Monin-Obukhov stability parameter z/l  at 10m [dimensionless]
@@ -400,7 +303,7 @@
         real, allocatable, dimension(:,:)   :: ustar_new            ! ustar calculated using psi, uscale
         real, allocatable, dimension(:,:)   :: ustar_tmp            ! ustar_tmp for averaging ustar
         real, allocatable, dimension(:,:)   :: wstar_new            ! wstar calculated using psi, wscale
-        real, allocatable, dimension(:,:)   :: gz1oz0               ! 
+        real, allocatable, dimension(:,:)   :: gz1oz0               !
         real, allocatable, dimension(:,:)   :: thv                  ! thv virtual th in lowest level
         real, allocatable, dimension(:,:,:) :: thv3d              ! thv virtual th on full 3d field
         real, allocatable, dimension(:,:)   :: thvg                 ! virtual th at ground level
@@ -413,8 +316,7 @@
         real :: dtmin                                               ! dt in minutes
         !real :: regime                                             ! stability
         !regime
-        
->>>>>>> cc159a6e
+
         ! current model time step length (should this be somewhere else?)
         real::dt
         ! current model time (seconds from options%time_zero)
